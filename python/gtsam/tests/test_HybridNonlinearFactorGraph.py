"""
GTSAM Copyright 2010-2019, Georgia Tech Research Corporation,
Atlanta, Georgia 30332-0415
All Rights Reserved

See LICENSE for the license information

Unit tests for Hybrid Nonlinear Factor Graphs.
Author: Fan Jiang
"""
# pylint: disable=invalid-name, no-name-in-module, no-member

from __future__ import print_function

import unittest

import numpy as np
from gtsam.symbol_shorthand import C, X
from gtsam.utils.test_case import GtsamTestCase
from gtsam import BetweenFactorPoint3, noiseModel, PriorFactorPoint3, Point3

import gtsam


class TestHybridGaussianFactorGraph(GtsamTestCase):
    """Unit tests for HybridGaussianFactorGraph."""
    def test_nonlinear_hybrid(self):
        nlfg = gtsam.HybridNonlinearFactorGraph()
        dk = gtsam.DiscreteKeys()
        dk.push_back((10, 2))
<<<<<<< HEAD
        nlfg.push_back(BetweenFactorPoint3(1, 2, Point3(
            1, 2, 3), noiseModel.Diagonal.Variances([1, 1, 1])))
        nlfg.push_back(
            PriorFactorPoint3(2, Point3(1, 2, 3),
                              noiseModel.Diagonal.Variances([0.5, 0.5, 0.5])))
=======
        nlfg.add(
            gtsam.BetweenFactorPoint3(
                1, 2, gtsam.Point3(1, 2, 3),
                gtsam.noiseModel.Diagonal.Variances([1, 1, 1])))
        nlfg.add(
            gtsam.PriorFactorPoint3(
                2, gtsam.Point3(1, 2, 3),
                gtsam.noiseModel.Diagonal.Variances([0.5, 0.5, 0.5])))
>>>>>>> 690a2304
        nlfg.push_back(
            gtsam.MixtureFactor([1], dk, [
                PriorFactorPoint3(1, Point3(0, 0, 0),
                                  noiseModel.Unit.Create(3)),
                PriorFactorPoint3(1, Point3(1, 2, 1),
                                  noiseModel.Unit.Create(3))
            ]))
        nlfg.push_back(gtsam.DecisionTreeFactor((10, 2), "1 3"))
        values = gtsam.Values()
        values.insert_point3(1, Point3(0, 0, 0))
        values.insert_point3(2, Point3(2, 3, 1))
        hfg = nlfg.linearize(values)
        hbn = hfg.eliminateSequential()
        hbv = hbn.optimize()
        self.assertEqual(hbv.atDiscrete(10), 0)


if __name__ == "__main__":
    unittest.main()<|MERGE_RESOLUTION|>--- conflicted
+++ resolved
@@ -28,22 +28,11 @@
         nlfg = gtsam.HybridNonlinearFactorGraph()
         dk = gtsam.DiscreteKeys()
         dk.push_back((10, 2))
-<<<<<<< HEAD
         nlfg.push_back(BetweenFactorPoint3(1, 2, Point3(
             1, 2, 3), noiseModel.Diagonal.Variances([1, 1, 1])))
         nlfg.push_back(
             PriorFactorPoint3(2, Point3(1, 2, 3),
                               noiseModel.Diagonal.Variances([0.5, 0.5, 0.5])))
-=======
-        nlfg.add(
-            gtsam.BetweenFactorPoint3(
-                1, 2, gtsam.Point3(1, 2, 3),
-                gtsam.noiseModel.Diagonal.Variances([1, 1, 1])))
-        nlfg.add(
-            gtsam.PriorFactorPoint3(
-                2, gtsam.Point3(1, 2, 3),
-                gtsam.noiseModel.Diagonal.Variances([0.5, 0.5, 0.5])))
->>>>>>> 690a2304
         nlfg.push_back(
             gtsam.MixtureFactor([1], dk, [
                 PriorFactorPoint3(1, Point3(0, 0, 0),
