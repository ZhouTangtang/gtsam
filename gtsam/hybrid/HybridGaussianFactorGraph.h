--- conflicted
+++ resolved
@@ -184,7 +184,6 @@
   AlgebraicDecisionTree<Key> error(const VectorValues& continuousValues) const;
 
   /**
-<<<<<<< HEAD
    * @brief Compute error given a continuous vector values
    * and a discrete assignment.
    *
@@ -198,12 +197,8 @@
                const DiscreteValues& discreteValues) const;
 
   /**
-   * @brief Compute unnormalized probability for each discrete assignment,
-   * and return as a tree.
-=======
    * @brief Compute unnormalized probability \f$ P(X | M, Z) \f$
    * for each discrete assignment, and return as a tree.
->>>>>>> df5b8949
    *
    * @param continuousValues Continuous values at which to compute the
    * probability.
