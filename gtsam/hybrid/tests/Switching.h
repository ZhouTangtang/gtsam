--- conflicted
+++ resolved
@@ -25,130 +25,19 @@
 #include <gtsam/hybrid/MixtureFactor.h>
 #include <gtsam/inference/Symbol.h>
 #include <gtsam/linear/JacobianFactor.h>
-<<<<<<< HEAD
 #include <gtsam/linear/NoiseModel.h>
 #include <gtsam/nonlinear/PriorFactor.h>
 #include <gtsam/slam/BetweenFactor.h>
 
 #include <vector>
-=======
-#include <gtsam/slam/BetweenFactor.h>
->>>>>>> 2fb11db7
 
 #pragma once
 
 namespace gtsam {
 
-<<<<<<< HEAD
-=======
 using symbol_shorthand::C;
 using symbol_shorthand::M;
 using symbol_shorthand::X;
-
-/* ****************************************************************************/
-// Test fixture with switching network.
-// TODO(Varun) Currently this is only linear. We need to add nonlinear support
-// and then update to
-// https://github.com/borglab/gtsam/pull/973/files#diff-58c02b3b197ebf731694946e87762d252e9eaa2f5c6c4ba22d618085b321ca23
-struct Switching {
-  size_t K;
-  DiscreteKeys modes;
-  HybridGaussianFactorGraph linearizedFactorGraph;
-  Values linearizationPoint;
-
-  using MotionModel = BetweenFactor<double>;
-  // using MotionMixture = MixtureFactor<MotionModel>;
-
-  /// Create with given number of time steps.
-  Switching(size_t K, double between_sigma = 1.0, double prior_sigma = 0.1)
-      : K(K) {
-    // Create DiscreteKeys for binary K modes, modes[0] will not be used.
-    modes = addDiscreteModes(K);
-
-    // Create hybrid factor graph.
-    // Add a prior on X(1).
-    auto prior = boost::make_shared<JacobianFactor>(
-        X(1), Matrix11::Ones() / prior_sigma, Vector1::Zero());
-    linearizedFactorGraph.push_back(prior);
-
-    // Add "motion models".
-    linearizedFactorGraph = addMotionModels(K);
-
-    // Add measurement factors
-    for (size_t k = 1; k <= K; k++) {
-      linearizedFactorGraph.emplace_gaussian<JacobianFactor>(
-          X(k), Matrix11::Ones() / 0.1, Vector1::Zero());
-    }
-
-    // Add "mode chain"
-    linearizedFactorGraph = addModeChain(linearizedFactorGraph);
-
-    // Create the linearization point.
-    for (size_t k = 1; k <= K; k++) {
-      linearizationPoint.insert<double>(X(k), static_cast<double>(k));
-    }
-  }
-
-  /// Create DiscreteKeys for K binary modes.
-  DiscreteKeys addDiscreteModes(size_t K) {
-    DiscreteKeys m;
-    for (size_t k = 0; k <= K; k++) {
-      m.emplace_back(M(k), 2);
-    }
-    return m;
-  }
-
-  /// Helper function to add motion models for each [k, k+1] interval.
-  HybridGaussianFactorGraph addMotionModels(size_t K) {
-    HybridGaussianFactorGraph hgfg;
-    for (size_t k = 1; k < K; k++) {
-      auto keys = {X(k), X(k + 1)};
-      auto components = motionModels(k);
-      hgfg.emplace_hybrid<GaussianMixtureFactor>(keys, DiscreteKeys{modes[k]},
-                                                 components);
-    }
-    return hgfg;
-  }
-
-  // Create motion models for a given time step
-  static std::vector<GaussianFactor::shared_ptr> motionModels(
-      size_t k, double sigma = 1.0) {
-    auto noise_model = noiseModel::Isotropic::Sigma(1, sigma);
-    auto still = boost::make_shared<JacobianFactor>(
-             X(k), -Matrix11::Ones() / sigma, X(k + 1),
-             Matrix11::Ones() / sigma, Vector1::Zero()),
-         moving = boost::make_shared<JacobianFactor>(
-             X(k), -Matrix11::Ones() / sigma, X(k + 1),
-             Matrix11::Ones() / sigma, -Vector1::Ones() / sigma);
-    return {boost::dynamic_pointer_cast<GaussianFactor>(still),
-            boost::dynamic_pointer_cast<GaussianFactor>(moving)};
-  }
-
-  // // Add "mode chain" to NonlinearHybridFactorGraph
-  // void addModeChain(HybridNonlinearFactorGraph& fg) {
-  //   auto prior = boost::make_shared<DiscreteDistribution>(modes[1], "1/1");
-  //   fg.push_discrete(prior);
-  //   for (size_t k = 1; k < K - 1; k++) {
-  //     auto parents = {modes[k]};
-  //     auto conditional = boost::make_shared<DiscreteConditional>(
-  //         modes[k + 1], parents, "1/2 3/2");
-  //     fg.push_discrete(conditional);
-  //   }
-  // }
-
-  // Add "mode chain" to GaussianHybridFactorGraph
-  HybridGaussianFactorGraph addModeChain(HybridGaussianFactorGraph& fg) {
-    auto prior = boost::make_shared<DiscreteDistribution>(modes[1], "1/1");
-    fg.push_discrete(prior);
-    for (size_t k = 1; k < K - 1; k++) {
-      auto parents = {modes[k]};
-      auto conditional = boost::make_shared<DiscreteConditional>(
-          modes[k + 1], parents, "1/2 3/2");
-      fg.push_discrete(conditional);
-    }
-    return fg;
-  }
-};
 
 /**
  * @brief Create a switching system chain. A switching system is a continuous
@@ -159,7 +48,6 @@
  * @param dKeyFunc The functional to help specify the discrete key.
  * @return HybridGaussianFactorGraph::shared_ptr
  */
->>>>>>> 2fb11db7
 inline HybridGaussianFactorGraph::shared_ptr makeSwitchingChain(
     size_t n, std::function<Key(int)> keyFunc = X,
     std::function<Key(int)> dKeyFunc = C) {
@@ -195,7 +83,7 @@
  * @return std::pair<KeyVector, std::vector<int>>
  */
 inline std::pair<KeyVector, std::vector<int>> makeBinaryOrdering(
-    std::vector<Key>& input) {
+    std::vector<Key> &input) {
   KeyVector new_order;
 
   std::vector<int> levels(input.size());
