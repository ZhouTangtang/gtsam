/* ----------------------------------------------------------------------------
 * GTSAM Copyright 2010, Georgia Tech Research Corporation,
 * Atlanta, Georgia 30332-0415
 * All Rights Reserved
 * Authors: Frank Dellaert, et al. (see THANKS for the full author list)
 * See LICENSE for the license information
 * -------------------------------------------------------------------------- */

/**
 * @file    HybridBayesNet.h
 * @brief   A bayes net of Gaussian Conditionals indexed by discrete keys.
 * @author  Varun Agrawal
 * @author  Fan Jiang
 * @author  Frank Dellaert
 * @date    December 2021
 */

#pragma once

#include <gtsam/hybrid/HybridConditional.h>
#include <gtsam/hybrid/HybridValues.h>
#include <gtsam/inference/BayesNet.h>
#include <gtsam/linear/GaussianBayesNet.h>

namespace gtsam {

/**
 * A hybrid Bayes net is a collection of HybridConditionals, which can have
 * discrete conditionals, Gaussian mixtures, or pure Gaussian conditionals.
 */
class GTSAM_EXPORT HybridBayesNet : public BayesNet<HybridConditional> {
 public:
  using Base = BayesNet<HybridConditional>;
  using This = HybridBayesNet;
  using ConditionalType = HybridConditional;
  using shared_ptr = boost::shared_ptr<HybridBayesNet>;
  using sharedConditional = boost::shared_ptr<ConditionalType>;

  /// Construct empty bayes net
  HybridBayesNet() = default;

<<<<<<< HEAD
  /// Destructor
  virtual ~HybridBayesNet() {}

  /// Solve the HybridBayesNet by back-substitution.
  HybridValues optimize() const;
=======
  /// Add HybridConditional to Bayes Net
  using Base::add;

  /// Add a discrete conditional to the Bayes Net.
  void add(const DiscreteKey &key, const std::string &table) {
    push_back(
        HybridConditional(boost::make_shared<DiscreteConditional>(key, table)));
  }

  /// Get a specific Gaussian mixture by index `i`.
  GaussianMixture::shared_ptr atGaussian(size_t i) const;

  /// Get a specific discrete conditional by index `i`.
  DiscreteConditional::shared_ptr atDiscrete(size_t i) const;

  /**
   * @brief Get the Gaussian Bayes Net which corresponds to a specific discrete
   * value assignment.
   *
   * @param assignment The discrete value assignment for the discrete keys.
   * @return GaussianBayesNet
   */
  GaussianBayesNet choose(const DiscreteValues &assignment) const;
>>>>>>> 91da5209
};

}  // namespace gtsam<|MERGE_RESOLUTION|>--- conflicted
+++ resolved
@@ -36,16 +36,9 @@
   using shared_ptr = boost::shared_ptr<HybridBayesNet>;
   using sharedConditional = boost::shared_ptr<ConditionalType>;
 
-  /// Construct empty bayes net
+  /** Construct empty bayes net */
   HybridBayesNet() = default;
 
-<<<<<<< HEAD
-  /// Destructor
-  virtual ~HybridBayesNet() {}
-
-  /// Solve the HybridBayesNet by back-substitution.
-  HybridValues optimize() const;
-=======
   /// Add HybridConditional to Bayes Net
   using Base::add;
 
@@ -69,7 +62,9 @@
    * @return GaussianBayesNet
    */
   GaussianBayesNet choose(const DiscreteValues &assignment) const;
->>>>>>> 91da5209
+
+  /// Solve the HybridBayesNet by back-substitution.
+  HybridValues optimize() const;
 };
 
 }  // namespace gtsam