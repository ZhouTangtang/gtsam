--- conflicted
+++ resolved
@@ -249,11 +249,7 @@
   DiscreteValues mpe = DiscreteFactorGraph(discrete_bn).optimize();
 
   // Given the MPE, compute the optimal continuous values.
-<<<<<<< HEAD
-  return HybridValues(optimize(mpe)), mpe);
-=======
   return HybridValues(optimize(mpe), mpe);
->>>>>>> 6466b03b
 }
 
 /* ************************************************************************* */
