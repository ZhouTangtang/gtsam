--- conflicted
+++ resolved
@@ -38,8 +38,9 @@
  * This is fixable but expensive, and does not matter in practice as most factors will sit near
  * zero errors anyway. However, it means that below will only be exact for the correct measurement.
  */
-JacobianFactor linearizeNumerically(const NoiseModelFactor& factor, const Values& values,
-                                    double delta = 1e-5) {
+JacobianFactor linearizeNumerically(const NoiseModelFactor& factor,
+    const Values& values, double delta = 1e-5) {
+
   // We will fill a vector of key/Jacobians pairs (a map would sort)
   std::vector<std::pair<Key, Matrix> > jacobians;
 
@@ -65,7 +66,7 @@
       Eigen::VectorXd right = factor.whitenedError(eval_values);
       J.col(col) = (left - right) * (1.0 / (2.0 * delta));
     }
-    jacobians.push_back(std::make_pair(key, J));
+    jacobians.push_back(std::make_pair(key,J));
   }
 
   // Next step...return JacobianFactor
@@ -73,35 +74,15 @@
 }
 
 namespace internal {
-<<<<<<< HEAD
-
-// CPPUnitLite-style test for linearization of a factor
-void testFactorJacobians(TestResult& result_, const std::string& name_,
-                         const NoiseModelFactor& factor, const gtsam::Values& values, double delta,
-                         double tolerance) {
-=======
 // CPPUnitLite-style test for linearization of a factor
 bool testFactorJacobians(TestResult& result_, const std::string& name_,
     const NoiseModelFactor& factor, const gtsam::Values& values, double delta,
     double tolerance) {
 
->>>>>>> 07577189
   // Create expected value by numerical differentiation
   JacobianFactor expected = linearizeNumerically(factor, values, delta);
 
   // Create actual value by linearize
-<<<<<<< HEAD
-  boost::shared_ptr<JacobianFactor> actual =  //
-      boost::dynamic_pointer_cast<JacobianFactor>(factor.linearize(values));
-
-  // Check cast result and then equality
-  CHECK(actual);
-  EXPECT(assert_equal(expected, *actual, tolerance));
-}
-
-}  // namespace internal
-}  // namespace gtsam
-=======
   boost::shared_ptr<JacobianFactor> actual = //
       boost::dynamic_pointer_cast<JacobianFactor>(factor.linearize(values));
 
@@ -109,25 +90,13 @@
   return actual && assert_equal(expected, *actual, tolerance);
 }
 }
->>>>>>> 07577189
 
 /// \brief Check the Jacobians produced by a factor against finite differences.
 /// \param factor The factor to test.
 /// \param values Values filled in for testing the Jacobians.
-<<<<<<< HEAD
-/// \param numerical_derivative_step The step to use when computing the numerical derivative
-/// Jacobians
-/// \param tolerance The numerical tolerance to use when comparing Jacobians.
-#define EXPECT_CORRECT_FACTOR_JACOBIANS(factor, values, numerical_derivative_step, tolerance) \
-  {                                                                                           \
-    gtsam::internal::testFactorJacobians(result_, name_, factor, values,                      \
-                                         numerical_derivative_step, tolerance);               \
-  }
-=======
 /// \param numerical_derivative_step The step to use when computing the numerical derivative Jacobians
 /// \param tolerance The numerical tolerance to use when comparing Jacobians.
 #define EXPECT_CORRECT_FACTOR_JACOBIANS(factor, values, numerical_derivative_step, tolerance) \
     { EXPECT(gtsam::internal::testFactorJacobians(result_, name_, factor, values, numerical_derivative_step, tolerance)); }
 
-} // namespace gtsam
->>>>>>> 07577189
+} // namespace gtsam