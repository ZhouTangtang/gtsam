/* ----------------------------------------------------------------------------

 * GTSAM Copyright 2010, Georgia Tech Research Corporation,
 * Atlanta, Georgia 30332-0415
 * All Rights Reserved
 * Authors: Frank Dellaert, et al. (see THANKS for the full author list)

 * See LICENSE for the license information

 * -------------------------------------------------------------------------- */

/**
 * @file    BayesTree-inl.h
 * @brief   Bayes Tree is a tree of cliques of a Bayes Chain
 * @author  Frank Dellaert
 * @author  Michael Kaess
 * @author  Viorela Ila
 * @author  Richard Roberts
 */

#pragma once

#include <gtsam/inference/Ordering.h>
#include <gtsam/inference/BayesTree.h>
#include <gtsam/base/treeTraversal-inst.h>
#include <gtsam/base/timing.h>

#include <boost/optional.hpp>
#include <boost/assign/list_of.hpp>
#include <fstream>

using boost::assign::cref_list_of;

namespace gtsam {

  /* ************************************************************************* */
  template<class CLIQUE>
  BayesTreeCliqueData BayesTree<CLIQUE>::getCliqueData() const {
    BayesTreeCliqueData stats;
    for (const sharedClique& root : roots_) getCliqueData(root, &stats);
    return stats;
  }

  /* ************************************************************************* */
  template <class CLIQUE>
  void BayesTree<CLIQUE>::getCliqueData(sharedClique clique,
                                        BayesTreeCliqueData* stats) const {
    const auto conditional = clique->conditional();
    stats->conditionalSizes.push_back(conditional->nrFrontals());
    stats->separatorSizes.push_back(conditional->nrParents());
    for (sharedClique c : clique->children) {
      getCliqueData(c, stats);
    }
  }

  /* ************************************************************************* */
  template<class CLIQUE>
  size_t BayesTree<CLIQUE>::numCachedSeparatorMarginals() const {
    size_t count = 0;
    for(const sharedClique& root: roots_)
      count += root->numCachedSeparatorMarginals();
    return count;
  }

  /* ************************************************************************* */
  template<class CLIQUE>
  void BayesTree<CLIQUE>::saveGraph(const std::string &s, const KeyFormatter& keyFormatter) const {
    if (roots_.empty()) throw std::invalid_argument("the root of Bayes tree has not been initialized!");
    std::ofstream of(s.c_str());
    of<< "digraph G{\n";
    for(const sharedClique& root: roots_)
      saveGraph(of, root, keyFormatter);
    of<<"}";
    of.close();
  }

  /* ************************************************************************* */
  template<class CLIQUE>
  void BayesTree<CLIQUE>::saveGraph(std::ostream &s, sharedClique clique, const KeyFormatter& indexFormatter, int parentnum) const {
    static int num = 0;
    bool first = true;
    std::stringstream out;
    out << num;
    std::string parent = out.str();
    parent += "[label=\"";

    for (Key index : clique->conditional_->frontals()) {
      if (!first) parent += ",";
      first = false;
      parent += indexFormatter(index);
    }

    if (clique->parent()) {
      parent += " : ";
      s << parentnum << "->" << num << "\n";
    }

    first = true;
    for (Key sep : clique->conditional_->parents()) {
      if (!first) parent += ",";
      first = false;
      parent += indexFormatter(sep);
    }
    parent += "\"];\n";
    s << parent;
    parentnum = num;

    for (sharedClique c : clique->children) {
      num++;
      saveGraph(s, c, indexFormatter, parentnum);
    }
  }

  /* ************************************************************************* */
  template<class CLIQUE>
  size_t BayesTree<CLIQUE>::size() const {
    size_t size = 0;
    for(const sharedClique& clique: roots_)
      size += clique->treeSize();
    return size;
  }

  /* ************************************************************************* */
  template<class CLIQUE>
  void BayesTree<CLIQUE>::addClique(const sharedClique& clique, const sharedClique& parent_clique) {
    for(Key j: clique->conditional()->frontals())
      nodes_[j] = clique;
    if (parent_clique != NULL) {
      clique->parent_ = parent_clique;
      parent_clique->children.push_back(clique);
    } else {
      roots_.push_back(clique);
    }
  }

  /* ************************************************************************* */
  namespace {
  template <class FACTOR, class CLIQUE>
  struct _pushCliqueFunctor {
    _pushCliqueFunctor(FactorGraph<FACTOR>* graph_) : graph(graph_) {}
    FactorGraph<FACTOR>* graph;
    int operator()(const boost::shared_ptr<CLIQUE>& clique, int dummy) {
      graph->push_back(clique->conditional_);
      return 0;
    }
  };
  }  // namespace

  /* ************************************************************************* */
  template <class CLIQUE>
  void BayesTree<CLIQUE>::addFactorsToGraph(
      FactorGraph<FactorType>* graph) const {
    // Traverse the BayesTree and add all conditionals to this graph
    int data = 0;  // Unused
    _pushCliqueFunctor<FactorType, CLIQUE> functor(graph);
    treeTraversal::DepthFirstForest(*this, data, functor);
  }

  /* ************************************************************************* */
  template<class CLIQUE>
  BayesTree<CLIQUE>::BayesTree(const This& other) {
    *this = other;
  }

  /* ************************************************************************* */
  namespace {
    template<typename NODE>
    boost::shared_ptr<NODE>
      BayesTreeCloneForestVisitorPre(const boost::shared_ptr<NODE>& node, const boost::shared_ptr<NODE>& parentPointer)
    {
      // Clone the current node and add it to its cloned parent
      boost::shared_ptr<NODE> clone = boost::make_shared<NODE>(*node);
      clone->children.clear();
      clone->parent_ = parentPointer;
      parentPointer->children.push_back(clone);
      return clone;
    }
  }

  /* ************************************************************************* */
  template<class CLIQUE>
  BayesTree<CLIQUE>& BayesTree<CLIQUE>::operator=(const This& other) {
    this->clear();
    boost::shared_ptr<Clique> rootContainer = boost::make_shared<Clique>();
    treeTraversal::DepthFirstForest(other, rootContainer, BayesTreeCloneForestVisitorPre<Clique>);
    for(const sharedClique& root: rootContainer->children) {
      root->parent_ = typename Clique::weak_ptr(); // Reset the parent since it's set to the dummy clique
      insertRoot(root);
    }
    return *this;
  }

  /* ************************************************************************* */
  template<class CLIQUE>
  void BayesTree<CLIQUE>::print(const std::string& s, const KeyFormatter& keyFormatter) const {
    std::cout << s << ": cliques: " << size() << ", variables: " << nodes_.size() << std::endl;
    treeTraversal::PrintForest(*this, s, keyFormatter);
  }

  /* ************************************************************************* */
  // binary predicate to test equality of a pair for use in equals
  template<class CLIQUE>
  bool check_sharedCliques(
      const std::pair<Key, typename BayesTree<CLIQUE>::sharedClique>& v1,
      const std::pair<Key, typename BayesTree<CLIQUE>::sharedClique>& v2
  ) {
    return v1.first == v2.first &&
      ((!v1.second && !v2.second) || (v1.second && v2.second && v1.second->equals(*v2.second)));
  }

  /* ************************************************************************* */
  template<class CLIQUE>
  bool BayesTree<CLIQUE>::equals(const BayesTree<CLIQUE>& other, double tol) const {
    return size()==other.size() &&
      std::equal(nodes_.begin(), nodes_.end(), other.nodes_.begin(), &check_sharedCliques<CLIQUE>);
  }

  /* ************************************************************************* */
  template<class CLIQUE>
  template<class CONTAINER>
  Key BayesTree<CLIQUE>::findParentClique(const CONTAINER& parents) const {
    typename CONTAINER::const_iterator lowestOrderedParent = min_element(parents.begin(), parents.end());
    assert(lowestOrderedParent != parents.end());
    return *lowestOrderedParent;
  }

  /* ************************************************************************* */
  template<class CLIQUE>
  void BayesTree<CLIQUE>::fillNodesIndex(const sharedClique& subtree) {
    // Add each frontal variable of this root node
    for(const Key& j: subtree->conditional()->frontals()) {
      bool inserted = nodes_.insert(std::make_pair(j, subtree)).second;
      assert(inserted); (void)inserted;
    }
    // Fill index for each child
    typedef typename BayesTree<CLIQUE>::sharedClique sharedClique;
    for(const sharedClique& child: subtree->children) {
      fillNodesIndex(child); }
  }

  /* ************************************************************************* */
  template<class CLIQUE>
  void BayesTree<CLIQUE>::insertRoot(const sharedClique& subtree) {
    roots_.push_back(subtree); // Add to roots
    fillNodesIndex(subtree); // Populate nodes index
  }

  /* ************************************************************************* */
  // First finds clique marginal then marginalizes that
  /* ************************************************************************* */
  template<class CLIQUE>
  typename BayesTree<CLIQUE>::sharedConditional
    BayesTree<CLIQUE>::marginalFactor(Key j, const Eliminate& function) const
  {
    gttic(BayesTree_marginalFactor);

    // get clique containing Key j
    sharedClique clique = this->clique(j);

    // calculate or retrieve its marginal P(C) = P(F,S)
    FactorGraphType cliqueMarginal = clique->marginal2(function);

    // Now, marginalize out everything that is not variable j
    BayesNetType marginalBN = *cliqueMarginal.marginalMultifrontalBayesNet(
      Ordering(cref_list_of<1,Key>(j)), boost::none, function);

    // The Bayes net should contain only one conditional for variable j, so return it
    return marginalBN.front();
  }

  /* ************************************************************************* */
  // Find two cliques, their joint, then marginalizes
  /* ************************************************************************* */
  template<class CLIQUE>
  typename BayesTree<CLIQUE>::sharedFactorGraph
    BayesTree<CLIQUE>::joint(Key j1, Key j2, const Eliminate& function) const
  {
    gttic(BayesTree_joint);
    return boost::make_shared<FactorGraphType>(*jointBayesNet(j1, j2, function));
  }

  /* ************************************************************************* */
  template<class CLIQUE>
  typename BayesTree<CLIQUE>::sharedBayesNet
    BayesTree<CLIQUE>::jointBayesNet(Key j1, Key j2, const Eliminate& function) const
  {
    gttic(BayesTree_jointBayesNet);
    // get clique C1 and C2
    sharedClique C1 = (*this)[j1], C2 = (*this)[j2];

    gttic(Lowest_common_ancestor);
    // Find lowest common ancestor clique
    sharedClique B; {
      // Build two paths to the root
      FastList<sharedClique> path1, path2; {
        sharedClique p = C1;
        while(p) {
          path1.push_front(p);
          p = p->parent();
        }
      } {
        sharedClique p = C2;
        while(p) {
          path2.push_front(p);
          p = p->parent();
        }
      }
      // Find the path intersection
      typename FastList<sharedClique>::const_iterator p1 = path1.begin(), p2 = path2.begin();
      if(*p1 == *p2)
        B = *p1;
      while(p1 != path1.end() && p2 != path2.end() && *p1 == *p2) {
        B = *p1;
        ++p1;
        ++p2;
      }
    }
    gttoc(Lowest_common_ancestor);

    // Build joint on all involved variables
    FactorGraphType p_BC1C2;

    if(B)
    {
      // Compute marginal on lowest common ancestor clique
      gttic(LCA_marginal);
      FactorGraphType p_B = B->marginal2(function);
      gttoc(LCA_marginal);

      // Compute shortcuts of the requested cliques given the lowest common ancestor
      gttic(Clique_shortcuts);
      BayesNetType p_C1_Bred = C1->shortcut(B, function);
      BayesNetType p_C2_Bred = C2->shortcut(B, function);
      gttoc(Clique_shortcuts);

      // Factor the shortcuts to be conditioned on the full root
      // Get the set of variables to eliminate, which is C1\B.
      gttic(Full_root_factoring);
      boost::shared_ptr<typename EliminationTraitsType::BayesTreeType> p_C1_B; {
        KeyVector C1_minus_B; {
          KeySet C1_minus_B_set(C1->conditional()->beginParents(), C1->conditional()->endParents());
          for(const Key j: *B->conditional()) {
            C1_minus_B_set.erase(j); }
          C1_minus_B.assign(C1_minus_B_set.begin(), C1_minus_B_set.end());
        }
        // Factor into C1\B | B.
        sharedFactorGraph temp_remaining;
        boost::tie(p_C1_B, temp_remaining) =
          FactorGraphType(p_C1_Bred).eliminatePartialMultifrontal(Ordering(C1_minus_B), function);
      }
      boost::shared_ptr<typename EliminationTraitsType::BayesTreeType> p_C2_B; {
        KeyVector C2_minus_B; {
          KeySet C2_minus_B_set(C2->conditional()->beginParents(), C2->conditional()->endParents());
          for(const Key j: *B->conditional()) {
            C2_minus_B_set.erase(j); }
          C2_minus_B.assign(C2_minus_B_set.begin(), C2_minus_B_set.end());
        }
        // Factor into C2\B | B.
        sharedFactorGraph temp_remaining;
        boost::tie(p_C2_B, temp_remaining) =
          FactorGraphType(p_C2_Bred).eliminatePartialMultifrontal(Ordering(C2_minus_B), function);
      }
      gttoc(Full_root_factoring);

      gttic(Variable_joint);
      p_BC1C2 += p_B;
      p_BC1C2 += *p_C1_B;
      p_BC1C2 += *p_C2_B;
      if(C1 != B)
        p_BC1C2 += C1->conditional();
      if(C2 != B)
        p_BC1C2 += C2->conditional();
      gttoc(Variable_joint);
    }
    else
    {
      // The nodes have no common ancestor, they're in different trees, so they're joint is just the
      // product of their marginals.
      gttic(Disjoint_marginals);
      p_BC1C2 += C1->marginal2(function);
      p_BC1C2 += C2->marginal2(function);
      gttoc(Disjoint_marginals);
    }

    // now, marginalize out everything that is not variable j1 or j2
    return p_BC1C2.marginalMultifrontalBayesNet(Ordering(cref_list_of<2,Key>(j1)(j2)), boost::none, function);
  }

  /* ************************************************************************* */
  template<class CLIQUE>
  void BayesTree<CLIQUE>::clear() {
    // Remove all nodes and clear the root pointer
    nodes_.clear();
    roots_.clear();
  }

  /* ************************************************************************* */
  template<class CLIQUE>
  void BayesTree<CLIQUE>::deleteCachedShortcuts() {
    for(const sharedClique& root: roots_) {
      root->deleteCachedShortcuts();
    }
  }

  /* ************************************************************************* */
  template<class CLIQUE>
  void BayesTree<CLIQUE>::removeClique(sharedClique clique)
  {
    if (clique->isRoot()) {
      typename Roots::iterator root = std::find(roots_.begin(), roots_.end(), clique);
      if(root != roots_.end())
        roots_.erase(root);
    } else { // detach clique from parent
      sharedClique parent = clique->parent_.lock();
      typename Roots::iterator child = std::find(parent->children.begin(), parent->children.end(), clique);
      assert(child != parent->children.end());
      parent->children.erase(child);
    }

    // orphan my children
    for(sharedClique child: clique->children)
      child->parent_ = typename Clique::weak_ptr();

    for(Key j: clique->conditional()->frontals()) {
      nodes_.unsafe_erase(j);
    }
  }

  /* ************************************************************************* */
  template <class CLIQUE>
  void BayesTree<CLIQUE>::removePath(sharedClique clique, BayesNetType* bn,
                                     Cliques* orphans) {
    // base case is NULL, if so we do nothing and return empties above
    if (clique) {
      // remove the clique from orphans in case it has been added earlier
      orphans->remove(clique);

      // remove me
      this->removeClique(clique);

      // remove path above me
      this->removePath(typename Clique::shared_ptr(clique->parent_.lock()), bn,
                       orphans);

      // add children to list of orphans (splice also removed them from
      // clique->children_)
      orphans->insert(orphans->begin(), clique->children.begin(),
                      clique->children.end());
      clique->children.clear();

      bn->push_back(clique->conditional_);
    }
  }

<<<<<<< HEAD
  /* ************************************************************************* */
  template<class CLIQUE>
  void BayesTree<CLIQUE>::removeTop(const KeyVector& keys, BayesNetType& bn, Cliques& orphans)
  {
=======
  /* *************************************************************************
   */
  template <class CLIQUE>
  void BayesTree<CLIQUE>::removeTop(const KeyVector& keys, BayesNetType* bn,
                                    Cliques* orphans) {
>>>>>>> a3085518
    gttic(removetop);
    // process each key of the new factor
    for (const Key& j : keys) {
      // get the clique
      // TODO(frank): Nodes will be searched again in removeClique
      typename Nodes::const_iterator node = nodes_.find(j);
      if (node != nodes_.end()) {
        // remove path from clique to root
        this->removePath(node->second, bn, orphans);
      }
    }

    // Delete cachedShortcuts for each orphan subtree
    // TODO(frank): Consider Improving
    for (sharedClique& orphan : *orphans) orphan->deleteCachedShortcuts();
  }

  /* ************************************************************************* */
  template<class CLIQUE>
  typename BayesTree<CLIQUE>::Cliques BayesTree<CLIQUE>::removeSubtree(
    const sharedClique& subtree)
  {
    // Result clique list
    Cliques cliques;
    cliques.push_back(subtree);

    // Remove the first clique from its parents
    if(!subtree->isRoot())
      subtree->parent()->children.erase(std::find(
      subtree->parent()->children.begin(), subtree->parent()->children.end(), subtree));
    else
      roots_.erase(std::find(roots_.begin(), roots_.end(), subtree));

    // Add all subtree cliques and erase the children and parent of each
    for(typename Cliques::iterator clique = cliques.begin(); clique != cliques.end(); ++clique)
    {
      // Add children
      for(const sharedClique& child: (*clique)->children) {
        cliques.push_back(child); }

      // Delete cached shortcuts
      (*clique)->deleteCachedShortcutsNonRecursive();

      // Remove this node from the nodes index
      for(Key j: (*clique)->conditional()->frontals()) {
        nodes_.unsafe_erase(j); }

      // Erase the parent and children pointers
      (*clique)->parent_.reset();
      (*clique)->children.clear();
    }

    return cliques;
  }

}
/// namespace gtsam<|MERGE_RESOLUTION|>--- conflicted
+++ resolved
@@ -452,18 +452,11 @@
     }
   }
 
-<<<<<<< HEAD
-  /* ************************************************************************* */
-  template<class CLIQUE>
-  void BayesTree<CLIQUE>::removeTop(const KeyVector& keys, BayesNetType& bn, Cliques& orphans)
-  {
-=======
   /* *************************************************************************
    */
   template <class CLIQUE>
   void BayesTree<CLIQUE>::removeTop(const KeyVector& keys, BayesNetType* bn,
                                     Cliques* orphans) {
->>>>>>> a3085518
     gttic(removetop);
     // process each key of the new factor
     for (const Key& j : keys) {
