/* ----------------------------------------------------------------------------

 * GTSAM Copyright 2010, Georgia Tech Research Corporation,
 * Atlanta, Georgia 30332-0415
 * All Rights Reserved
 * Authors: Frank Dellaert, et al. (see THANKS for the full author list)

 * See LICENSE for the license information

 * -------------------------------------------------------------------------- */

/*
 * testDecisionTreeFactor.cpp
 *
 *  @date Feb 5, 2012
 *  @author Frank Dellaert
 *  @author Duy-Nguyen Ta
 */

#include <CppUnitLite/TestHarness.h>
#include <gtsam/base/Testable.h>
#include <gtsam/base/serializationTestHelpers.h>
#include <gtsam/discrete/DecisionTreeFactor.h>
#include <gtsam/discrete/DiscreteDistribution.h>
#include <gtsam/discrete/Signature.h>

using namespace std;
using namespace gtsam;

/* ************************************************************************* */
TEST(DecisionTreeFactor, ConstructorsMatch) {
  // Declare two keys
  DiscreteKey X(0, 2), Y(1, 3);

  // Create with vector and with string
  const std::vector<double> table {2, 5, 3, 6, 4, 7};
  DecisionTreeFactor f1({X, Y}, table);
  DecisionTreeFactor f2({X, Y}, "2 5 3 6 4 7");
  EXPECT(assert_equal(f1, f2));
}

/* ************************************************************************* */
TEST( DecisionTreeFactor, constructors)
{
  // Declare a bunch of keys
  DiscreteKey X(0,2), Y(1,3), Z(2,2);

  // Create factors
  DecisionTreeFactor f1(X, {2, 8});
  DecisionTreeFactor f2(X & Y, "2 5 3 6 4 7");
  DecisionTreeFactor f3(X & Y & Z, "2 5 3 6 4 7 25 55 35 65 45 75");
  EXPECT_LONGS_EQUAL(1,f1.size());
  EXPECT_LONGS_EQUAL(2,f2.size());
  EXPECT_LONGS_EQUAL(3,f3.size());

  DiscreteValues x121{{0, 1}, {1, 2}, {2, 1}};
  EXPECT_DOUBLES_EQUAL(8, f1(x121), 1e-9);
  EXPECT_DOUBLES_EQUAL(7, f2(x121), 1e-9);
  EXPECT_DOUBLES_EQUAL(75, f3(x121), 1e-9);

  // Assert that error = -log(value)
<<<<<<< HEAD
  EXPECT_DOUBLES_EQUAL(-log(f1(x121)), f1.error(x121), 1e-9);
=======
  EXPECT_DOUBLES_EQUAL(-log(f1(values)), f1.error(values), 1e-9);

  // Construct from DiscreteConditional
  DiscreteConditional conditional(X | Y = "1/1 2/3 1/4");
  DecisionTreeFactor f4(conditional);
  EXPECT_DOUBLES_EQUAL(0.8, f4(values), 1e-9);
>>>>>>> 016f77ba
}

/* ************************************************************************* */
TEST(DecisionTreeFactor, multiplication) {
  DiscreteKey v0(0, 2), v1(1, 2), v2(2, 2);

  // Multiply with a DiscreteDistribution, i.e., Bayes Law!
  DiscreteDistribution prior(v1 % "1/3");
  DecisionTreeFactor f1(v0 & v1, "1 2 3 4");
  DecisionTreeFactor expected(v0 & v1, "0.25 1.5 0.75 3");
  CHECK(assert_equal(expected, static_cast<DecisionTreeFactor>(prior) * f1));
  CHECK(assert_equal(expected, f1 * prior));

  // Multiply two factors
  DecisionTreeFactor f2(v1 & v2, "5 6 7 8");
  DecisionTreeFactor actual = f1 * f2;
  DecisionTreeFactor expected2(v0 & v1 & v2, "5 6 14 16 15 18 28 32");
  CHECK(assert_equal(expected2, actual));
}

/* ************************************************************************* */
TEST( DecisionTreeFactor, sum_max)
{
  DiscreteKey v0(0,3), v1(1,2);
  DecisionTreeFactor f1(v0 & v1, "1 2  3 4  5 6");

  DecisionTreeFactor expected(v1, "9 12");
  DecisionTreeFactor::shared_ptr actual = f1.sum(1);
  CHECK(assert_equal(expected, *actual, 1e-5));

  DecisionTreeFactor expected2(v1, "5 6");
  DecisionTreeFactor::shared_ptr actual2 = f1.max(1);
  CHECK(assert_equal(expected2, *actual2));

  DecisionTreeFactor f2(v1 & v0, "1 2  3 4  5 6");
  DecisionTreeFactor::shared_ptr actual22 = f2.sum(1);
}

/* ************************************************************************* */
// Check enumerate yields the correct list of assignment/value pairs.
TEST(DecisionTreeFactor, enumerate) {
  DiscreteKey A(12, 3), B(5, 2);
  DecisionTreeFactor f(A & B, "1 2  3 4  5 6");
  auto actual = f.enumerate();
  std::vector<std::pair<DiscreteValues, double>> expected;
  DiscreteValues values;
  for (size_t a : {0, 1, 2}) {
    for (size_t b : {0, 1}) {
      values[12] = a;
      values[5] = b;
      expected.emplace_back(values, f(values));
    }
  }
  EXPECT(actual == expected);
}

/* ************************************************************************* */
// Check pruning of the decision tree works as expected.
TEST(DecisionTreeFactor, Prune) {
  DiscreteKey A(1, 2), B(2, 2), C(3, 2);
  DecisionTreeFactor f(A & B & C, "1 5 3 7 2 6 4 8");

  // Only keep the leaves with the top 5 values.
  size_t maxNrAssignments = 5;
  auto pruned5 = f.prune(maxNrAssignments);

  // Pruned leaves should be 0
  DecisionTreeFactor expected(A & B & C, "0 5 0 7 0 6 4 8");
  EXPECT(assert_equal(expected, pruned5));

  // Check for more extreme pruning where we only keep the top 2 leaves
  maxNrAssignments = 2;
  auto pruned2 = f.prune(maxNrAssignments);
  DecisionTreeFactor expected2(A & B & C, "0 0 0 7 0 0 0 8");
  EXPECT(assert_equal(expected2, pruned2));

  DiscreteKey D(4, 2);
  DecisionTreeFactor factor(
      D & C & B & A,
      "0.0 0.0 0.0 0.60658897 0.61241912 0.61241969 0.61247685 0.61247742 0.0 "
      "0.0 0.0 0.99995287 1.0 1.0 1.0 1.0");

  DecisionTreeFactor expected3(
      D & C & B & A,
      "0.0 0.0 0.0 0.0 0.0 0.0 0.0 0.0 0.0 0.0 0.0 "
      "0.999952870000 1.0 1.0 1.0 1.0");
  maxNrAssignments = 5;
  auto pruned3 = factor.prune(maxNrAssignments);
  EXPECT(assert_equal(expected3, pruned3));
}

/* ************************************************************************* */
TEST(DecisionTreeFactor, DotWithNames) {
  DiscreteKey A(12, 3), B(5, 2);
  DecisionTreeFactor f(A & B, "1 2  3 4  5 6");
  auto formatter = [](Key key) { return key == 12 ? "A" : "B"; };

  for (bool showZero:{true, false}) {
    string actual = f.dot(formatter, showZero);
    // pretty weak test, as ids are pointers and not stable across platforms.
    string expected = "digraph G {";
    EXPECT(actual.substr(0, 11) == expected);
  }
}

/* ************************************************************************* */
// Check markdown representation looks as expected.
TEST(DecisionTreeFactor, markdown) {
  DiscreteKey A(12, 3), B(5, 2);
  DecisionTreeFactor f(A & B, "1 2  3 4  5 6");
  string expected =
      "|A|B|value|\n"
      "|:-:|:-:|:-:|\n"
      "|0|0|1|\n"
      "|0|1|2|\n"
      "|1|0|3|\n"
      "|1|1|4|\n"
      "|2|0|5|\n"
      "|2|1|6|\n";
  auto formatter = [](Key key) { return key == 12 ? "A" : "B"; };
  string actual = f.markdown(formatter);
  EXPECT(actual == expected);
}

/* ************************************************************************* */
// Check markdown representation with a value formatter.
TEST(DecisionTreeFactor, markdownWithValueFormatter) {
  DiscreteKey A(12, 3), B(5, 2);
  DecisionTreeFactor f(A & B, "1 2  3 4  5 6");
  string expected =
      "|A|B|value|\n"
      "|:-:|:-:|:-:|\n"
      "|Zero|-|1|\n"
      "|Zero|+|2|\n"
      "|One|-|3|\n"
      "|One|+|4|\n"
      "|Two|-|5|\n"
      "|Two|+|6|\n";
  auto keyFormatter = [](Key key) { return key == 12 ? "A" : "B"; };
  DecisionTreeFactor::Names names{{12, {"Zero", "One", "Two"}},
                                  {5, {"-", "+"}}};
  string actual = f.markdown(keyFormatter, names);
  EXPECT(actual == expected);
}

/* ************************************************************************* */
// Check html representation with a value formatter.
TEST(DecisionTreeFactor, htmlWithValueFormatter) {
  DiscreteKey A(12, 3), B(5, 2);
  DecisionTreeFactor f(A & B, "1 2  3 4  5 6");
  string expected =
      "<div>\n"
      "<table class='DecisionTreeFactor'>\n"
      "  <thead>\n"
      "    <tr><th>A</th><th>B</th><th>value</th></tr>\n"
      "  </thead>\n"
      "  <tbody>\n"
      "    <tr><th>Zero</th><th>-</th><td>1</td></tr>\n"
      "    <tr><th>Zero</th><th>+</th><td>2</td></tr>\n"
      "    <tr><th>One</th><th>-</th><td>3</td></tr>\n"
      "    <tr><th>One</th><th>+</th><td>4</td></tr>\n"
      "    <tr><th>Two</th><th>-</th><td>5</td></tr>\n"
      "    <tr><th>Two</th><th>+</th><td>6</td></tr>\n"
      "  </tbody>\n"
      "</table>\n"
      "</div>";
  auto keyFormatter = [](Key key) { return key == 12 ? "A" : "B"; };
  DecisionTreeFactor::Names names{{12, {"Zero", "One", "Two"}},
                                  {5, {"-", "+"}}};
  string actual = f.html(keyFormatter, names);
  EXPECT(actual == expected);
}

/* ************************************************************************* */
int main() {
  TestResult tr;
  return TestRegistry::runAllTests(tr);
}
/* ************************************************************************* */<|MERGE_RESOLUTION|>--- conflicted
+++ resolved
@@ -59,16 +59,12 @@
   EXPECT_DOUBLES_EQUAL(75, f3(x121), 1e-9);
 
   // Assert that error = -log(value)
-<<<<<<< HEAD
   EXPECT_DOUBLES_EQUAL(-log(f1(x121)), f1.error(x121), 1e-9);
-=======
-  EXPECT_DOUBLES_EQUAL(-log(f1(values)), f1.error(values), 1e-9);
 
   // Construct from DiscreteConditional
   DiscreteConditional conditional(X | Y = "1/1 2/3 1/4");
   DecisionTreeFactor f4(conditional);
-  EXPECT_DOUBLES_EQUAL(0.8, f4(values), 1e-9);
->>>>>>> 016f77ba
+  EXPECT_DOUBLES_EQUAL(0.8, f4(x121), 1e-9);
 }
 
 /* ************************************************************************* */
