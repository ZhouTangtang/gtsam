--- conflicted
+++ resolved
@@ -217,45 +217,10 @@
 //  const bool debug = ISDEBUG("ConcurrentBatchFilter synchronize");
   const bool debug = false;
 
-<<<<<<< HEAD
-  if(factors_.size() > 0) {
-    // Perform an optional optimization on the to-be-sent-to-the-smoother factors
-    if(relin_) {
-      // Create ordering and delta
-      Ordering ordering = graph.orderingCOLAMD();
-      VectorValues delta = values.zeroVectors();
-      // Optimize this graph using a modified version of L-M
-      optimize(graph, values, ordering, delta, separatorValues, parameters_);
-      // Update filter theta and delta
-      BOOST_FOREACH(const Values::ConstKeyValuePair& key_value, theta_) {
-        theta_.update(key_value.key, values.at(key_value.key));
-        delta_.at(ordering_.at(key_value.key)) = delta.at(ordering.at(key_value.key));
-      }
-      // Update the fixed linearization points (since they just changed)
-      BOOST_FOREACH(const Values::ConstKeyValuePair& key_value, separatorValues_) {
-        separatorValues_.update(key_value.key, values.at(key_value.key));
-      }
-    }
-=======
   if(debug) std::cout << "ConcurrentBatchFilter::synchronize  Begin" << std::endl;
->>>>>>> f41d4b87
 
   if(debug) { PrintNonlinearFactorGraph(smootherSummarization_, "ConcurrentBatchFilter::synchronize  ", "Previous Smoother Summarization:", DefaultKeyFormatter); }
 
-<<<<<<< HEAD
-    // Generate separate orderings that place the filter keys or the smoother keys first
-    // TODO: This is convenient, but it recalculates the variable index each time
-    Ordering filterOrdering = graph.orderingCOLAMDConstrained(filterConstraints);
-    Ordering smootherOrdering = graph.orderingCOLAMDConstrained(smootherConstraints);
-
-    // Extract the set of filter keys and smoother keys
-    std::set<Key> filterKeys;
-    std::set<Key> separatorKeys;
-    std::set<Key> smootherKeys;
-    BOOST_FOREACH(const Values::ConstKeyValuePair& key_value, theta_) {
-      filterKeys.insert(key_value.key);
-    }
-=======
 #ifndef NDEBUG
   std::set<Key> oldKeys = smootherSummarization_.keys();
   std::set<Key> newKeys = smootherSummarization.keys();
@@ -284,7 +249,6 @@
     graph.push_back(smootherShortcut_);
     Values values;
     values.insert(smootherSummarizationValues);
->>>>>>> f41d4b87
     BOOST_FOREACH(const Values::ConstKeyValuePair& key_value, separatorValues_) {
       if(!values.exists(key_value.key)) {
         values.insert(key_value.key, key_value.value);
@@ -462,7 +426,7 @@
   double errorTol = parameters.errorTol;
 
   // Create a Values that holds the current evaluation point
-  Values evalpoint = theta.retract(delta);
+  Values evalpoint = theta.retract(delta, ordering);
   result.error = factors.error(evalpoint);
 
   // check if we're already close enough
@@ -485,7 +449,7 @@
     gttic(optimizer_iteration);
     {
       // Linearize graph around the linearization point
-      GaussianFactorGraph linearFactorGraph = *factors.linearize(theta);
+      GaussianFactorGraph linearFactorGraph = *factors.linearize(theta, ordering);
 
       // Keep increasing lambda until we make make progress
       while(true) {
@@ -514,7 +478,7 @@
         // Solve Damped Gaussian Factor Graph
         newDelta = GaussianJunctionTree(dampedFactorGraph).optimize(parameters.getEliminationFunction());
         // update the evalpoint with the new delta
-        evalpoint = theta.retract(newDelta);
+        evalpoint = theta.retract(newDelta, ordering);
         gttoc(solve);
 
         // Evaluate the new nonlinear error
@@ -577,27 +541,6 @@
 }
 
 /* ************************************************************************* */
-<<<<<<< HEAD
-void ConcurrentBatchFilter::marginalize(const FastList<Key>& keysToMove) {
-  // In order to marginalize out the selected variables, the factors involved in those variables
-  // must be identified and removed. Also, the effect of those removed factors on the
-  // remaining variables needs to be accounted for. This will be done with linear container factors
-  // from the result of a partial elimination. This function removes the marginalized factors and
-  // adds the linearized factors back in.
-
-
-  // Calculate marginal factors on the remaining variables (after marginalizing 'keyToMove')
-  // Note: It is assumed the ordering already has these keys first
-
-  // Create the linear factor graph
-  GaussianFactorGraph linearFactorGraph = *factors_.linearize(theta_);
-
-  // Calculate the variable index
-  VariableIndex variableIndex(linearFactorGraph, ordering_.size());
-
-  // Use the variable Index to mark the factors that will be marginalized
-  std::set<size_t> removedFactorSlots;
-=======
 void ConcurrentBatchFilter::moveSeparator(const FastList<Key>& keysToMove) {
   // In order to move the separator, we need to calculate the marginal information on the new
   // separator from all of the factors on the smoother side (both the factors actually in the
@@ -622,50 +565,16 @@
   // Identify all of the new factors to be sent to the smoother (any factor involving keysToMove)
   std::vector<size_t> removedFactorSlots;
   VariableIndex variableIndex(*factors_.symbolic(ordering_), theta_.size());
->>>>>>> f41d4b87
   BOOST_FOREACH(Key key, keysToMove) {
     const FastList<size_t>& slots = variableIndex[ordering_.at(key)];
     removedFactorSlots.insert(removedFactorSlots.end(), slots.begin(), slots.end());
   }
-<<<<<<< HEAD
-
-  // Construct an elimination tree to perform sparse elimination
-  std::vector<EliminationForest::shared_ptr> forest( EliminationForest::Create(linearFactorGraph, variableIndex) );
-
-  // This is a tree. Only the top-most nodes/indices need to be eliminated; all of the children will be eliminated automatically
-  // Find the subset of nodes/keys that must be eliminated
-  std::set<Index> indicesToEliminate;
-  BOOST_FOREACH(Key key, keysToMove) {
-    indicesToEliminate.insert(ordering_.at(key));
-  }
-  BOOST_FOREACH(Key key, keysToMove) {
-    EliminationForest::removeChildrenIndices(indicesToEliminate, forest.at(ordering_.at(key)));
-  }
-
-  // Eliminate each top-most key, returning a Gaussian Factor on some of the remaining variables
-  // Convert the marginal factors into Linear Container Factors
-  // Add the marginal factor variables to the separator
-  NonlinearFactorGraph marginalFactors;
-  BOOST_FOREACH(Index index, indicesToEliminate) {
-    GaussianFactor::shared_ptr gaussianFactor = forest.at(index)->eliminateRecursive(parameters_.getEliminationFunction());
-    if(gaussianFactor->size() > 0) {
-      LinearContainerFactor::shared_ptr marginalFactor(new LinearContainerFactor(gaussianFactor, theta_));
-      marginalFactors.push_back(marginalFactor);
-      // Add the keys associated with the marginal factor to the separator values
-      BOOST_FOREACH(Key key, *marginalFactor) {
-        if(!separatorValues_.exists(key)) {
-          separatorValues_.insert(key, theta_.at(key));
-        }
-      }
-    }
-=======
   // Sort and remove duplicates
   std::sort(removedFactorSlots.begin(), removedFactorSlots.end());
   removedFactorSlots.erase(std::unique(removedFactorSlots.begin(), removedFactorSlots.end()), removedFactorSlots.end());
   // Remove any linear/marginal factor that made it into the set
   BOOST_FOREACH(size_t index, separatorSummarizationSlots_) {
     removedFactorSlots.erase(std::remove(removedFactorSlots.begin(), removedFactorSlots.end(), index), removedFactorSlots.end());
->>>>>>> f41d4b87
   }
 
   // TODO: Make this compact
@@ -684,20 +593,6 @@
       removedFactors.push_back(factors_.at(slot));
     }
   }
-<<<<<<< HEAD
-}
-
-/* ************************************************************************* */
-NonlinearFactorGraph ConcurrentBatchFilter::marginalize(const NonlinearFactorGraph& graph, const Values& values,
-    const Ordering& ordering, const std::set<Key>& marginalizeKeys, const GaussianFactorGraph::Eliminate& function) {
-
-  // Calculate marginal factors on the remaining variables (after marginalizing 'marginalizeKeys')
-  // Note: It is assumed the ordering already has these keys first
-
-  // Create the linear factor graph
-  GaussianFactorGraph linearFactorGraph = *graph.linearize(values);
-=======
->>>>>>> f41d4b87
 
   if(debug) {
     PrintNonlinearFactorGraph(removedFactors, "ConcurrentBatchFilter::synchronize  ", "Removed Factors:", DefaultKeyFormatter);
@@ -706,18 +601,6 @@
     PrintKeys(separatorValues_, "ConcurrentBatchFilter::moveSeparator  ", "Previous Separator Keys:", DefaultKeyFormatter);
   }
 
-<<<<<<< HEAD
-  // Eliminate each top-most key, returning a Gaussian Factor on some of the remaining variables
-  // Convert the marginal factors into Linear Container Factors
-  // Add the marginal factor variables to the separator
-  NonlinearFactorGraph marginalFactors;
-  BOOST_FOREACH(Index index, indicesToEliminate) {
-    GaussianFactor::shared_ptr gaussianFactor = forest.at(index)->eliminateRecursive(function);
-    if(gaussianFactor->size() > 0) {
-      LinearContainerFactor::shared_ptr marginalFactor(new LinearContainerFactor(gaussianFactor, values));
-      marginalFactors.push_back(marginalFactor);
-    }
-=======
   // Calculate the set of new separator keys: AffectedKeys + PreviousSeparatorKeys - KeysToMove
   FastSet<Key> newSeparatorKeys = removedFactors.keys();
   BOOST_FOREACH(const Values::ConstKeyValuePair& key_value, separatorValues_) {
@@ -725,7 +608,6 @@
   }
   BOOST_FOREACH(Key key, keysToMove) {
     newSeparatorKeys.erase(key);
->>>>>>> f41d4b87
   }
 
   if(debug) { PrintKeys(newSeparatorKeys, "ConcurrentBatchFilter::synchronize  ", "New Separator Keys:", DefaultKeyFormatter); }
@@ -736,24 +618,7 @@
     shortcutKeys.insert(key);
   }
 
-<<<<<<< HEAD
-/* ************************************************************************* */
-void ConcurrentBatchFilter::PrintLinearFactor(const GaussianFactor::shared_ptr& factor,
-    const std::string& indent, const KeyFormatter& keyFormatter) {
-  std::cout << indent;
-  if(factor) {
-    std::cout << "g( ";
-    BOOST_FOREACH(Index key, *factor) {
-      std::cout << keyFormatter(key) << " ";
-    }
-    std::cout << ")" << std::endl;
-  } else {
-    std::cout << "{ NULL }" << std::endl;
-  }
-}
-=======
   if(debug) { PrintKeys(shortcutKeys, "ConcurrentBatchFilter::moveSeparator  ", "Old Shortcut Keys:", DefaultKeyFormatter); }
->>>>>>> f41d4b87
 
   // Calculate a new shortcut
   {
