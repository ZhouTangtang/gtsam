/* ----------------------------------------------------------------------------

 * GTSAM Copyright 2010, Georgia Tech Research Corporation, 
 * Atlanta, Georgia 30332-0415
 * All Rights Reserved
 * Authors: Frank Dellaert, et al. (see THANKS for the full author list)

 * See LICENSE for the license information

 * -------------------------------------------------------------------------- */

/**
 * @file    testConcurrentBatchFilter.cpp
 * @brief   Unit tests for the Concurrent Batch Filter
 * @author  Stephen Williams (swilliams8@gatech.edu)
 * @date    Jan 5, 2013
 */

#include <gtsam_unstable/nonlinear/ConcurrentBatchFilter.h>
#include <gtsam/slam/PriorFactor.h>
#include <gtsam/slam/BetweenFactor.h>
#include <gtsam/nonlinear/ISAM2.h>
#include <gtsam/nonlinear/LevenbergMarquardtOptimizer.h>
#include <gtsam/nonlinear/NonlinearFactorGraph.h>
#include <gtsam/nonlinear/LinearContainerFactor.h>
#include <gtsam/nonlinear/Values.h>
#include <gtsam/nonlinear/Symbol.h>
<<<<<<< HEAD
#include <gtsam/linear/GaussianFactorGraph.h>
#include <gtsam/inference/Ordering.h>
#include <gtsam/inference/Key.h>
=======
#include <gtsam/nonlinear/Key.h>
>>>>>>> f41d4b87
#include <gtsam/inference/JunctionTree.h>
#include <gtsam/geometry/Pose3.h>
#include <gtsam/base/TestableAssertions.h>
#include <CppUnitLite/TestHarness.h>

using namespace std;
using namespace gtsam;

namespace {

// Set up initial pose, odometry difference, loop closure difference, and initialization errors
const Pose3 poseInitial;
const Pose3 poseOdometry( Rot3::RzRyRx(Vector_(3, 0.05, 0.10, -0.75)), Point3(1.0, -0.25, 0.10) );
const Pose3 poseError( Rot3::RzRyRx(Vector_(3, 0.01, 0.02, -0.1)), Point3(0.05, -0.05, 0.02) );

// Set up noise models for the factors
const SharedDiagonal noisePrior = noiseModel::Isotropic::Sigma(6, 0.10);
const SharedDiagonal noiseOdometery = noiseModel::Diagonal::Sigmas(Vector_(6, 0.1, 0.1, 0.1, 0.5, 0.5, 0.5));
const SharedDiagonal noiseLoop = noiseModel::Diagonal::Sigmas(Vector_(6, 0.25, 0.25, 0.25, 1.0, 1.0, 1.0));

/* ************************************************************************* */
Values BatchOptimize(const NonlinearFactorGraph& graph, const Values& theta, int maxIter = 100) {

  // Create an L-M optimizer
  LevenbergMarquardtParams parameters;
  parameters.maxIterations = maxIter;

  LevenbergMarquardtOptimizer optimizer(graph, theta, parameters);
  Values result = optimizer.optimize();
  return result;
}

/* ************************************************************************* */
NonlinearFactorGraph CalculateMarginals(const NonlinearFactorGraph& factorGraph, const Values& linPoint, const FastList<Key>& keysToMarginalize){


  std::set<Key> KeysToKeep;
  BOOST_FOREACH(const Values::ConstKeyValuePair& key_value, linPoint) { // we cycle over all the keys of factorGraph
    KeysToKeep.insert(key_value.key);
  } // so far we are keeping all keys, but we want to delete the ones that we are going to marginalize
  BOOST_FOREACH(Key key, keysToMarginalize) {
    KeysToKeep.erase(key);
  } // we removed the keys that we have to marginalize

<<<<<<< HEAD
  // Linearize each factor graph
  GaussianFactorGraph expectedGaussian;
  BOOST_FOREACH(const NonlinearFactor::shared_ptr& factor, expected) {
    if(factor)
      expectedGaussian.push_back( factor->linearize(theta) );
  }
  GaussianFactorGraph actualGaussian;
  BOOST_FOREACH(const NonlinearFactor::shared_ptr& factor, actual) {
    if(factor)
      actualGaussian.push_back( factor->linearize(theta) );
=======
  Ordering ordering;
  BOOST_FOREACH(Key key, keysToMarginalize) {
    ordering.push_back(key);
  } // the keys that we marginalize should be at the beginning in the ordering
  BOOST_FOREACH(Key key, KeysToKeep) {
    ordering.push_back(key);
  }

  GaussianFactorGraph linearGraph = *factorGraph.linearize(linPoint, ordering);

  // Create the set of marginalizable variables
  std::vector<Index> linearIndices;
  BOOST_FOREACH(Key key, keysToMarginalize) {
    linearIndices.push_back(ordering.at(key));
  }

  std::pair<GaussianConditional::shared_ptr, GaussianFactorGraph> marginal = linearGraph.eliminate(linearIndices, EliminateCholesky);

  NonlinearFactorGraph LinearContainerForGaussianMarginals;
  BOOST_FOREACH(const GaussianFactor::shared_ptr& factor, marginal.second) {
    LinearContainerForGaussianMarginals.add(LinearContainerFactor(factor, ordering, linPoint));
>>>>>>> f41d4b87
  }
  return LinearContainerForGaussianMarginals;
}


} // end namespace



/* ************************************************************************* */
TEST( ConcurrentBatchFilter, equals )
{
  // TODO: Test 'equals' more vigorously

  // Create a Concurrent Batch Filter
  LevenbergMarquardtParams parameters1;
  ConcurrentBatchFilter filter1(parameters1);

  // Create an identical Concurrent Batch Filter
  LevenbergMarquardtParams parameters2;
  ConcurrentBatchFilter filter2(parameters2);

  // Create a different Concurrent Batch Filter
  LevenbergMarquardtParams parameters3;
  parameters3.maxIterations = 1;
  ConcurrentBatchFilter filter3(parameters3);

  CHECK(assert_equal(filter1, filter1));
  CHECK(assert_equal(filter1, filter2));
//  CHECK(assert_inequal(filter1, filter3));
}

/* ************************************************************************* */
TEST( ConcurrentBatchFilter, getFactors )
{
  // Create a Concurrent Batch Filter
  LevenbergMarquardtParams parameters;
  ConcurrentBatchFilter filter(parameters);

  // Expected graph is empty
  NonlinearFactorGraph expected1;
  // Get actual graph
  NonlinearFactorGraph actual1 = filter.getFactors();
  // Check
  CHECK(assert_equal(expected1, actual1));

  // Add some factors to the filter
  NonlinearFactorGraph newFactors1;
  newFactors1.add(PriorFactor<Pose3>(1, poseInitial, noisePrior));
  newFactors1.add(BetweenFactor<Pose3>(1, 2, poseOdometry, noiseOdometery));
  Values newValues1;
  newValues1.insert(1, Pose3());
  newValues1.insert(2, newValues1.at<Pose3>(1).compose(poseOdometry));
  filter.update(newFactors1, newValues1);

  // Expected graph
  NonlinearFactorGraph expected2;
  expected2.push_back(newFactors1);
  // Get actual graph
  NonlinearFactorGraph actual2 = filter.getFactors();
  // Check
  CHECK(assert_equal(expected2, actual2));

  // Add some more factors to the filter
  NonlinearFactorGraph newFactors2;
  newFactors2.add(BetweenFactor<Pose3>(2, 3, poseOdometry, noiseOdometery));
  newFactors2.add(BetweenFactor<Pose3>(3, 4, poseOdometry, noiseOdometery));
  Values newValues2;
  newValues2.insert(3, newValues1.at<Pose3>(2).compose(poseOdometry));
  newValues2.insert(4, newValues2.at<Pose3>(3).compose(poseOdometry));
  filter.update(newFactors2, newValues2);

  // Expected graph
  NonlinearFactorGraph expected3;
  expected3.push_back(newFactors1);
  expected3.push_back(newFactors2);
  // Get actual graph
  NonlinearFactorGraph actual3 = filter.getFactors();
  // Check
  CHECK(assert_equal(expected3, actual3));
}

/* ************************************************************************* */
TEST( ConcurrentBatchFilter, getLinearizationPoint )
{
  // Create a Concurrent Batch Filter
  LevenbergMarquardtParams parameters;
  ConcurrentBatchFilter filter(parameters);

  // Expected values is empty
  Values expected1;
  // Get Linearization Point
  Values actual1 = filter.getLinearizationPoint();
  // Check
  CHECK(assert_equal(expected1, actual1));

  // Add some factors to the filter
  NonlinearFactorGraph newFactors1;
  newFactors1.add(PriorFactor<Pose3>(1, poseInitial, noisePrior));
  newFactors1.add(BetweenFactor<Pose3>(1, 2, poseOdometry, noiseOdometery));
  Values newValues1;
  newValues1.insert(1, Pose3());
  newValues1.insert(2, newValues1.at<Pose3>(1).compose(poseOdometry));
  filter.update(newFactors1, newValues1);

  // Expected values is equivalent to the provided values only because the provided linearization points were optimal
  Values expected2;
  expected2.insert(newValues1);
  // Get actual linearization point
  Values actual2 = filter.getLinearizationPoint();
  // Check
  CHECK(assert_equal(expected2, actual2));

  // Add some more factors to the filter
  NonlinearFactorGraph newFactors2;
  newFactors2.add(BetweenFactor<Pose3>(2, 3, poseOdometry, noiseOdometery));
  newFactors2.add(BetweenFactor<Pose3>(3, 4, poseOdometry, noiseOdometery));
  Values newValues2;
  newValues2.insert(3, newValues1.at<Pose3>(2).compose(poseOdometry));
  newValues2.insert(4, newValues2.at<Pose3>(3).compose(poseOdometry));
  filter.update(newFactors2, newValues2);

  // Expected values is equivalent to the provided values only because the provided linearization points were optimal
  Values expected3;
  expected3.insert(newValues1);
  expected3.insert(newValues2);
  // Get actual linearization point
  Values actual3 = filter.getLinearizationPoint();
  // Check
  CHECK(assert_equal(expected3, actual3));
}

/* ************************************************************************* */
TEST( ConcurrentBatchFilter, getOrdering )
{
  // TODO: Think about how to check ordering...
}

/* ************************************************************************* */
TEST( ConcurrentBatchFilter, getDelta )
{
  // TODO: Think about how to check delta...
}

/* ************************************************************************* */
TEST( ConcurrentBatchFilter, calculateEstimate )
{
  // Create a Concurrent Batch Filter
  LevenbergMarquardtParams parameters;
  ConcurrentBatchFilter filter(parameters);

  // Expected values is empty
  Values expected1;
  // Get Linearization Point
  Values actual1 = filter.calculateEstimate();
  // Check
  CHECK(assert_equal(expected1, actual1));

  // Add some factors to the filter
  NonlinearFactorGraph newFactors2;
  newFactors2.add(PriorFactor<Pose3>(1, poseInitial, noisePrior));
  newFactors2.add(BetweenFactor<Pose3>(1, 2, poseOdometry, noiseOdometery));
  Values newValues2;
  newValues2.insert(1, Pose3().compose(poseError));
  newValues2.insert(2, newValues2.at<Pose3>(1).compose(poseOdometry).compose(poseError));
  filter.update(newFactors2, newValues2);

  // Expected values from full batch optimization
  NonlinearFactorGraph allFactors2;
  allFactors2.push_back(newFactors2);
  Values allValues2;
  allValues2.insert(newValues2);
  Values expected2 = BatchOptimize(allFactors2, allValues2);
  // Get actual linearization point
  Values actual2 = filter.calculateEstimate();
  // Check
  CHECK(assert_equal(expected2, actual2, 1e-6));

  // Add some more factors to the filter
  NonlinearFactorGraph newFactors3;
  newFactors3.add(BetweenFactor<Pose3>(2, 3, poseOdometry, noiseOdometery));
  newFactors3.add(BetweenFactor<Pose3>(3, 4, poseOdometry, noiseOdometery));
  Values newValues3;
  newValues3.insert(3, newValues2.at<Pose3>(2).compose(poseOdometry).compose(poseError));
  newValues3.insert(4, newValues3.at<Pose3>(3).compose(poseOdometry).compose(poseError));
  filter.update(newFactors3, newValues3);

  // Expected values from full batch optimization
  NonlinearFactorGraph allFactors3;
  allFactors3.push_back(newFactors2);
  allFactors3.push_back(newFactors3);
  Values allValues3;
  allValues3.insert(newValues2);
  allValues3.insert(newValues3);
  Values expected3 = BatchOptimize(allFactors3, allValues3);
  // Get actual linearization point
  Values actual3 = filter.calculateEstimate();
  // Check
  CHECK(assert_equal(expected3, actual3, 1e-6));

  // Also check the single-variable version
  Pose3 expectedPose1 = expected3.at<Pose3>(1);
  Pose3 expectedPose2 = expected3.at<Pose3>(2);
  Pose3 expectedPose3 = expected3.at<Pose3>(3);
  Pose3 expectedPose4 = expected3.at<Pose3>(4);
  // Also check the single-variable version
  Pose3 actualPose1 = filter.calculateEstimate<Pose3>(1);
  Pose3 actualPose2 = filter.calculateEstimate<Pose3>(2);
  Pose3 actualPose3 = filter.calculateEstimate<Pose3>(3);
  Pose3 actualPose4 = filter.calculateEstimate<Pose3>(4);
  // Check
  CHECK(assert_equal(expectedPose1, actualPose1, 1e-6));
  CHECK(assert_equal(expectedPose2, actualPose2, 1e-6));
  CHECK(assert_equal(expectedPose3, actualPose3, 1e-6));
  CHECK(assert_equal(expectedPose4, actualPose4, 1e-6));
}

/* ************************************************************************* */
TEST( ConcurrentBatchFilter, update_empty )
{
  // Create a set of optimizer parameters
  LevenbergMarquardtParams parameters;
  ConcurrentBatchFilter filter(parameters);

  // Call update
  filter.update();
}

/* ************************************************************************* */
TEST( ConcurrentBatchFilter, update_multiple )
{
  // Create a Concurrent Batch Filter
  LevenbergMarquardtParams parameters;
  ConcurrentBatchFilter filter(parameters);

  // Expected values is empty
  Values expected1;
  // Get Linearization Point
  Values actual1 = filter.calculateEstimate();
  // Check
  CHECK(assert_equal(expected1, actual1));

  // Add some factors to the filter
  NonlinearFactorGraph newFactors2;
  newFactors2.add(PriorFactor<Pose3>(1, poseInitial, noisePrior));
  newFactors2.add(BetweenFactor<Pose3>(1, 2, poseOdometry, noiseOdometery));
  Values newValues2;
  newValues2.insert(1, Pose3().compose(poseError));
  newValues2.insert(2, newValues2.at<Pose3>(1).compose(poseOdometry).compose(poseError));
  filter.update(newFactors2, newValues2);

  // Expected values from full batch optimization
  NonlinearFactorGraph allFactors2;
  allFactors2.push_back(newFactors2);
  Values allValues2;
  allValues2.insert(newValues2);
  Values expected2 = BatchOptimize(allFactors2, allValues2);
  // Get actual linearization point
  Values actual2 = filter.calculateEstimate();
  // Check
  CHECK(assert_equal(expected2, actual2, 1e-6));

  // Add some more factors to the filter
  NonlinearFactorGraph newFactors3;
  newFactors3.add(BetweenFactor<Pose3>(2, 3, poseOdometry, noiseOdometery));
  newFactors3.add(BetweenFactor<Pose3>(3, 4, poseOdometry, noiseOdometery));
  Values newValues3;
  newValues3.insert(3, newValues2.at<Pose3>(2).compose(poseOdometry).compose(poseError));
  newValues3.insert(4, newValues3.at<Pose3>(3).compose(poseOdometry).compose(poseError));
  filter.update(newFactors3, newValues3);

  // Expected values from full batch optimization
  NonlinearFactorGraph allFactors3;
  allFactors3.push_back(newFactors2);
  allFactors3.push_back(newFactors3);
  Values allValues3;
  allValues3.insert(newValues2);
  allValues3.insert(newValues3);
  Values expected3 = BatchOptimize(allFactors3, allValues3);
  // Get actual linearization point
  Values actual3 = filter.calculateEstimate();
  // Check
  CHECK(assert_equal(expected3, actual3, 1e-6));
}

/* ************************************************************************* */
TEST( ConcurrentBatchFilter, update_and_marginalize )
{
  // Create a set of optimizer parameters
  LevenbergMarquardtParams parameters;
  ConcurrentBatchFilter filter(parameters);

  // Add some factors to the filter
  NonlinearFactorGraph newFactors;
  newFactors.add(PriorFactor<Pose3>(1, poseInitial, noisePrior));
  newFactors.add(BetweenFactor<Pose3>(1, 2, poseOdometry, noiseOdometery));
  newFactors.add(BetweenFactor<Pose3>(2, 3, poseOdometry, noiseOdometery));
  newFactors.add(BetweenFactor<Pose3>(3, 4, poseOdometry, noiseOdometery));
  Values newValues;
  newValues.insert(1, Pose3().compose(poseError));
  newValues.insert(2, newValues.at<Pose3>(1).compose(poseOdometry).compose(poseError));
  newValues.insert(3, newValues.at<Pose3>(2).compose(poseOdometry).compose(poseError));
  newValues.insert(4, newValues.at<Pose3>(3).compose(poseOdometry).compose(poseError));

  // Specify a subset of variables to marginalize/move to the smoother
  FastList<Key> keysToMove;
  keysToMove.push_back(1);
  keysToMove.push_back(2);

  // Update the filter
  filter.update(newFactors, newValues, keysToMove);

  // Calculate expected factor graph and values
  Values optimalValues = BatchOptimize(newFactors, newValues);


  NonlinearFactorGraph partialGraph;
  partialGraph.add(PriorFactor<Pose3>(1, poseInitial, noisePrior));
  partialGraph.add(BetweenFactor<Pose3>(1, 2, poseOdometry, noiseOdometery));
  partialGraph.add(BetweenFactor<Pose3>(2, 3, poseOdometry, noiseOdometery));

  Values partialValues;
  partialValues.insert(1, optimalValues.at<Pose3>(1));
  partialValues.insert(2, optimalValues.at<Pose3>(2));
  partialValues.insert(3, optimalValues.at<Pose3>(3));

  // Create an ordering
  Ordering ordering;
  ordering.push_back(1);
  ordering.push_back(2);
  ordering.push_back(3);

  // Create the set of marginalizable variables
  std::vector<Index> linearIndices;
  linearIndices.push_back(ordering.at(1));
  linearIndices.push_back(ordering.at(2));

  GaussianFactorGraph linearPartialGraph = *partialGraph.linearize(partialValues, ordering);
  std::pair<GaussianConditional::shared_ptr, GaussianFactorGraph> result = linearPartialGraph.eliminate(linearIndices, EliminateCholesky);


  NonlinearFactorGraph expectedGraph;

  // These three lines create three empty factors in expectedGraph:
  // this is done since the equal function in NonlinearFactorGraph also cares about the ordering of the factors
  // and in the actualGraph produced by the HMF we first insert 5 nonlinear factors, then we delete 3 of them, by
  // substituting them with a linear marginal
  expectedGraph.push_back(NonlinearFactor::shared_ptr());
  expectedGraph.push_back(NonlinearFactor::shared_ptr());
  expectedGraph.push_back(NonlinearFactor::shared_ptr());
  // ==========================================================
  expectedGraph.add(BetweenFactor<Pose3>(3, 4, poseOdometry, noiseOdometery));

  BOOST_FOREACH(const GaussianFactor::shared_ptr& factor, result.second) {
    expectedGraph.add(LinearContainerFactor(factor, ordering, partialValues));
  }


  // Get the actual factor graph and optimal point
  NonlinearFactorGraph actualGraph = filter.getFactors();
  Values actualValues = filter.calculateEstimate();

  Values expectedValues = optimalValues;

  // Check
  BOOST_FOREACH(Key key, keysToMove) {
    expectedValues.erase(key);
  }


  CHECK(assert_equal(expectedValues, actualValues, 1e-6));
  CHECK(assert_equal(expectedGraph, actualGraph, 1e-6));
}

/* ************************************************************************* */
TEST( ConcurrentBatchFilter, synchronize_0 )
{
  // Create a set of optimizer parameters
  LevenbergMarquardtParams parameters;

  // Create a Concurrent Batch Filter
  ConcurrentBatchFilter filter(parameters);

  // Create empty containers *from* the smoother
  NonlinearFactorGraph smootherSummarization;
  Values smootherSeparatorValues;

  // Create expected values from the filter. For the case where the filter is empty, the expected values are also empty
  NonlinearFactorGraph expectedSmootherFactors, expectedFilterSummarization;
  Values expectedSmootherValues, expectedFilterSeparatorValues;

  // Synchronize
  NonlinearFactorGraph actualSmootherFactors, actualFilterSummarization;
  Values actualSmootherValues, actualFilterSeparatorValues;
  filter.presync();
  filter.synchronize(smootherSummarization, smootherSeparatorValues);
  filter.getSmootherFactors(actualSmootherFactors, actualSmootherValues);
  filter.getSummarizedFactors(actualFilterSummarization, actualFilterSeparatorValues);
  filter.postsync();

  // Check
  CHECK(assert_equal(expectedSmootherFactors, actualSmootherFactors, 1e-6));
  CHECK(assert_equal(expectedSmootherValues, actualSmootherValues, 1e-6));
  CHECK(assert_equal(expectedFilterSummarization, actualFilterSummarization, 1e-6));
  CHECK(assert_equal(expectedFilterSeparatorValues, actualFilterSeparatorValues, 1e-6));
}

/* ************************************************************************* */
TEST( ConcurrentBatchFilter, synchronize_1 )
{
  // Create a set of optimizer parameters
  LevenbergMarquardtParams parameters;
  parameters.maxIterations = 1;

  // Create a Concurrent Batch Filter
  ConcurrentBatchFilter filter(parameters);

  // Insert factors into the filter, but do not marginalize out any variables.
  // The synchronization should still be empty
  NonlinearFactorGraph newFactors;
  newFactors.add(PriorFactor<Pose3>(1, poseInitial, noisePrior));
  newFactors.add(BetweenFactor<Pose3>(1, 2, poseOdometry, noiseOdometery));
  Values newValues;
  newValues.insert(1, Pose3().compose(poseError));
  newValues.insert(2, newValues.at<Pose3>(1).compose(poseOdometry).compose(poseError));
  filter.update(newFactors, newValues);

  // Create empty containers *from* the smoother
  NonlinearFactorGraph smootherSummarization;
  Values smootherSeparatorValues;

  // Create expected values from the filter. For the case when nothing has been marginalized from the filter, the expected values are empty
  NonlinearFactorGraph expectedSmootherFactors, expectedFilterSummarization;
  Values expectedSmootherValues, expectedFilterSeparatorValues;

  // Synchronize
  NonlinearFactorGraph actualSmootherFactors, actualFilterSummarization;
  Values actualSmootherValues, actualFilterSeparatorValues;
  filter.presync();
  filter.synchronize(smootherSummarization, smootherSeparatorValues);
  filter.getSmootherFactors(actualSmootherFactors, actualSmootherValues);
  filter.getSummarizedFactors(actualFilterSummarization, actualFilterSeparatorValues);
  filter.postsync();

  // Check
  CHECK(assert_equal(expectedSmootherFactors, actualSmootherFactors, 1e-6));
  CHECK(assert_equal(expectedSmootherValues, actualSmootherValues, 1e-6));
  CHECK(assert_equal(expectedFilterSummarization, actualFilterSummarization, 1e-6));
  CHECK(assert_equal(expectedFilterSeparatorValues, actualFilterSeparatorValues, 1e-6));
}

/* ************************************************************************* */
TEST( ConcurrentBatchFilter, synchronize_2 )
{
  // Create a set of optimizer parameters
  LevenbergMarquardtParams parameters;
  //parameters.maxIterations = 1;

  // Create a Concurrent Batch Filter
  ConcurrentBatchFilter filter(parameters);

  // Insert factors into the filter, and marginalize out one variable.
  // There should not be information transmitted to the smoother from the filter
  NonlinearFactorGraph newFactors;
  NonlinearFactor::shared_ptr factor1(new PriorFactor<Pose3>(1, poseInitial, noisePrior));
  NonlinearFactor::shared_ptr factor2(new BetweenFactor<Pose3>(1, 2, poseOdometry, noiseOdometery));
  newFactors.push_back(factor1);
  newFactors.push_back(factor2);
  Values newValues;
  Pose3 value1 = Pose3().compose(poseError);
  Pose3 value2 = value1.compose(poseOdometry).compose(poseError);
  newValues.insert(1, value1);
  newValues.insert(2, value2);
  FastList<Key> keysToMove;
  keysToMove.push_back(1);
  filter.update(newFactors, newValues, keysToMove);
  // this will not work, as in the filter only remains node 2, while 1 was marginalized out
  // Values optimalValues = filter.calculateEstimate();

  Values optimalValues = BatchOptimize(newFactors, newValues);

  // Create empty containers *from* the smoother
  NonlinearFactorGraph smootherSummarization;
  Values smootherSeparatorValues;


  // Create expected values from the filter.
  // The smoother factors include any factor adjacent to a marginalized variable
  NonlinearFactorGraph expectedSmootherFactors;
  expectedSmootherFactors.push_back(factor1);
  expectedSmootherFactors.push_back(factor2);
  Values expectedSmootherValues;
  // We only pass linearization points for the marginalized variables
  expectedSmootherValues.insert(1, optimalValues.at<Pose3>(1));

  // The filter summarization is the remaining factors from marginalizing out the requested variable
  // In the current example, after marginalizing out 1, the filter only contains the separator (2), with
  // no nonlinear factor attached to it, therefore no filter summarization needs to be passed to the smoother
  NonlinearFactorGraph expectedFilterSummarization;
  Values expectedFilterSeparatorValues;
  expectedFilterSeparatorValues.insert(2, optimalValues.at<Pose3>(2));

  // Synchronize
  NonlinearFactorGraph actualSmootherFactors, actualFilterSummarization;
  Values actualSmootherValues, actualFilterSeparatorValues;
  filter.presync();
  filter.synchronize(smootherSummarization, smootherSeparatorValues);
  filter.getSmootherFactors(actualSmootherFactors, actualSmootherValues);
  filter.getSummarizedFactors(actualFilterSummarization, actualFilterSeparatorValues);
  filter.postsync();

  // Check
  CHECK(assert_equal(expectedSmootherFactors, actualSmootherFactors, 1e-6));
  CHECK(assert_equal(expectedSmootherValues, actualSmootherValues, 1e-6));
  CHECK(assert_equal(expectedFilterSummarization, actualFilterSummarization, 1e-6));
  CHECK(assert_equal(expectedFilterSeparatorValues, actualFilterSeparatorValues, 1e-6));
}

/* ************************************************************************* */
<<<<<<< HEAD
TEST( ConcurrentBatchFilter, synchronize )
=======
TEST( ConcurrentBatchFilter, synchronize_3 )
>>>>>>> f41d4b87
{
  // Create a set of optimizer parameters
  LevenbergMarquardtParams parameters;
  //parameters.maxIterations = 1;

  // Create a Concurrent Batch Filter
  ConcurrentBatchFilter filter(parameters);

  // Insert factors into the filter, and marginalize out one variable.
  // There should not be information transmitted to the smoother from the filter
  NonlinearFactorGraph newFactors;
  NonlinearFactor::shared_ptr factor1(new PriorFactor<Pose3>(1, poseInitial, noisePrior));
  NonlinearFactor::shared_ptr factor2(new BetweenFactor<Pose3>(1, 2, poseOdometry, noiseOdometery));
  NonlinearFactor::shared_ptr factor3(new BetweenFactor<Pose3>(2, 3, poseOdometry, noiseOdometery));
  newFactors.push_back(factor1);
  newFactors.push_back(factor2);
  newFactors.push_back(factor3);

  Values newValues;
  Pose3 value1 = Pose3().compose(poseError);
  Pose3 value2 = value1.compose(poseOdometry).compose(poseError);
  Pose3 value3 = value2.compose(poseOdometry).compose(poseError);
  newValues.insert(1, value1);
  newValues.insert(2, value2);
  newValues.insert(3, value3);

  FastList<Key> keysToMove;
  keysToMove.push_back(1);
  // we add factors to the filter while marginalizing node 1
  filter.update(newFactors, newValues, keysToMove);

  Values optimalValues = BatchOptimize(newFactors, newValues);

  // In this example the smoother is empty
  // Create empty containers *from* the smoother
  NonlinearFactorGraph smootherSummarization;
  Values smootherSeparatorValues;

  // Create expected values from the filter.
  // The smoother factors include any factor adjacent to a marginalized variable
  NonlinearFactorGraph expectedSmootherFactors;
  expectedSmootherFactors.push_back(factor1);
  expectedSmootherFactors.push_back(factor2);
  Values expectedSmootherValues;
  // We only pass linearization points for the marginalized variables
  expectedSmootherValues.insert(1, optimalValues.at<Pose3>(1));

  // In the current example, after marginalizing out 1, the filter contains the separator 2 and node 3, with
  // a nonlinear factor attached to them
  // Why there is no summarization from filter ????
  NonlinearFactorGraph expectedFilterSummarization;
  Values expectedFilterSeparatorValues;
  expectedFilterSeparatorValues.insert(2, optimalValues.at<Pose3>(2));
  // ------------------------------------------------------------------------------
  NonlinearFactorGraph partialGraph;
  partialGraph.add(factor3);

  Values partialValues;
  partialValues.insert(2, optimalValues.at<Pose3>(2));
  partialValues.insert(3, optimalValues.at<Pose3>(3));

  FastList<Key> keysToMarginalize;
  keysToMarginalize.push_back(3);

  expectedFilterSummarization = CalculateMarginals(partialGraph, partialValues, keysToMarginalize);
  // ------------------------------------------------------------------------------
  // Synchronize
  NonlinearFactorGraph actualSmootherFactors, actualFilterSummarization;
  Values actualSmootherValues, actualFilterSeparatorValues;
  filter.presync();
  filter.synchronize(smootherSummarization, smootherSeparatorValues);
  filter.getSmootherFactors(actualSmootherFactors, actualSmootherValues);
  filter.getSummarizedFactors(actualFilterSummarization, actualFilterSeparatorValues);
  filter.postsync();

  // Check
  CHECK(assert_equal(expectedSmootherFactors, actualSmootherFactors, 1e-6));
  CHECK(assert_equal(expectedSmootherValues, actualSmootherValues, 1e-6));
  CHECK(assert_equal(expectedFilterSummarization, actualFilterSummarization, 1e-6));
  CHECK(assert_equal(expectedFilterSeparatorValues, actualFilterSeparatorValues, 1e-6));
}

/* ************************************************************************* */
TEST( ConcurrentBatchFilter, synchronize_4 )
{
  // Create a set of optimizer parameters
  LevenbergMarquardtParams parameters;
  parameters.maxIterations = 1;

  // Create a Concurrent Batch Filter
  ConcurrentBatchFilter filter(parameters);

  // Insert factors into the filter, and marginalize out one variable.
  // There should not be information transmitted to the smoother from the filter
  NonlinearFactorGraph newFactors;
  NonlinearFactor::shared_ptr factor1(new PriorFactor<Pose3>(1, poseInitial, noisePrior));
  NonlinearFactor::shared_ptr factor2(new BetweenFactor<Pose3>(1, 2, poseOdometry, noiseOdometery));
  NonlinearFactor::shared_ptr factor3(new BetweenFactor<Pose3>(2, 3, poseOdometry, noiseOdometery));
  newFactors.push_back(factor1);
  newFactors.push_back(factor2);
  newFactors.push_back(factor3);

  Values newValues;
  Pose3 value1 = Pose3().compose(poseError);
  Pose3 value2 = value1.compose(poseOdometry).compose(poseError);
  Pose3 value3 = value2.compose(poseOdometry).compose(poseError);
  newValues.insert(1, value1);
  newValues.insert(2, value2);
  newValues.insert(3, value3);

  FastList<Key> keysToMove;
  keysToMove.push_back(1);
  // we add factors to the filter while marginalizing node 1
  filter.update(newFactors, newValues, keysToMove);

  Values optimalValuesFilter = BatchOptimize(newFactors, newValues,1);

  // In this example the smoother contains a between factor and a prior factor
  // COMPUTE SUMMARIZATION ON THE SMOOTHER SIDE
  NonlinearFactorGraph smootherSummarization;
  Values smootherSeparatorValues;

  // Create expected values from the filter.
  // The smoother factors include any factor adjacent to a marginalized variable
  NonlinearFactorGraph expectedSmootherFactors;
  expectedSmootherFactors.push_back(factor1);
  expectedSmootherFactors.push_back(factor2);
  Values expectedSmootherValues;
  // We only pass linearization points for the marginalized variables
  expectedSmootherValues.insert(1, optimalValuesFilter.at<Pose3>(1));

  // COMPUTE SUMMARIZATION ON THE FILTER SIDE
  // In the current example, after marginalizing out 1, the filter contains the separator 2 and node 3, with
  // a nonlinear factor attached to them
  // Why there is no summarization from filter ????
  NonlinearFactorGraph expectedFilterSummarization;
  Values expectedFilterSeparatorValues;
  expectedFilterSeparatorValues.insert(2, optimalValuesFilter.at<Pose3>(2));
  // ------------------------------------------------------------------------------
  NonlinearFactorGraph partialGraphFilter;
  partialGraphFilter.add(factor3);

  Values partialValuesFilter;
  partialValuesFilter.insert(2, optimalValuesFilter.at<Pose3>(2));
  partialValuesFilter.insert(3, optimalValuesFilter.at<Pose3>(3));

  // Create an ordering
  Ordering orderingFilter;
  orderingFilter.push_back(3);
  orderingFilter.push_back(2);

  FastList<Key> keysToMarginalize;
  keysToMarginalize.push_back(3);

  expectedFilterSummarization = CalculateMarginals(partialGraphFilter, partialValuesFilter, keysToMarginalize);
  // ------------------------------------------------------------------------------
  // Synchronize
  // This is only an information compression/exchange: to actually incorporate the info we should call update
  NonlinearFactorGraph actualSmootherFactors, actualFilterSummarization;
  Values actualSmootherValues, actualFilterSeparatorValues;
  filter.presync();
  filter.synchronize(smootherSummarization, smootherSeparatorValues);
  filter.getSmootherFactors(actualSmootherFactors, actualSmootherValues);
  filter.getSummarizedFactors(actualFilterSummarization, actualFilterSeparatorValues);
  filter.postsync();


  // Check
  CHECK(assert_equal(expectedSmootherFactors, actualSmootherFactors, 1e-6));
  CHECK(assert_equal(expectedSmootherValues, actualSmootherValues, 1e-6));
  CHECK(assert_equal(expectedFilterSummarization, actualFilterSummarization, 1e-6));
  CHECK(assert_equal(expectedFilterSeparatorValues, actualFilterSeparatorValues, 1e-6));
}


/* ************************************************************************* */
TEST( ConcurrentBatchFilter, synchronize_5 )
{
  // Create a set of optimizer parameters
  LevenbergMarquardtParams parameters;
  parameters.maxIterations = 1;

  // Create a Concurrent Batch Filter
  ConcurrentBatchFilter filter(parameters);

  // Insert factors into the filter, and marginalize out one variable.
  // There should not be information transmitted to the smoother from the filter
  NonlinearFactorGraph newFactors;
  NonlinearFactor::shared_ptr factor1(new PriorFactor<Pose3>(1, poseInitial, noisePrior));
  NonlinearFactor::shared_ptr factor2(new BetweenFactor<Pose3>(1, 2, poseOdometry, noiseOdometery));
  NonlinearFactor::shared_ptr factor3(new PriorFactor<Pose3>(2, poseInitial, noisePrior));
  NonlinearFactor::shared_ptr factor4(new BetweenFactor<Pose3>(2, 3, poseOdometry, noiseOdometery));
  NonlinearFactor::shared_ptr factor5(new BetweenFactor<Pose3>(3, 4, poseOdometry, noiseOdometery));
  newFactors.push_back(factor1);
  newFactors.push_back(factor2);
  newFactors.push_back(factor3);
  newFactors.push_back(factor4);
  newFactors.push_back(factor5);

  Values newValues;
  Pose3 value1 = Pose3().compose(poseError);
  Pose3 value2 = value1.compose(poseOdometry).compose(poseError);
  Pose3 value3 = value2.compose(poseOdometry).compose(poseError);
  Pose3 value4 = value3.compose(poseOdometry).compose(poseError);

  newValues.insert(1, value1);
  newValues.insert(2, value2);
  newValues.insert(3, value3);
  newValues.insert(4, value4);

  FastList<Key> keysToMove;
  keysToMove.push_back(1);
  // we add factors to the filter while marginalizing node 1
  filter.update(newFactors, newValues, keysToMove);

  // At the beginning the smoother is empty
  NonlinearFactorGraph smootherSummarization;
  Values smootherSeparatorValues;

  // Synchronize
  // This is only an information compression/exchange: to actually incorporate the info we should call update
  NonlinearFactorGraph actualSmootherFactors, actualFilterSummarization;
  Values actualSmootherValues, actualFilterSeparatorValues;
  filter.presync();
  filter.synchronize(smootherSummarization, smootherSeparatorValues);
  filter.getSmootherFactors(actualSmootherFactors, actualSmootherValues);
  filter.getSummarizedFactors(actualFilterSummarization, actualFilterSeparatorValues);
  filter.postsync();

  NonlinearFactorGraph expectedSmootherFactors;
  expectedSmootherFactors.add(factor1);
  expectedSmootherFactors.add(factor2);

  Values optimalValues = BatchOptimize(newFactors, newValues, 1);
  Values expectedSmootherValues;
  // Pose3 cast is useless in this case (but we still put it as an example): values and graphs can handle generic
  // geometric objects. You really need the <Pose3> when you need to fill in a Pose3 object with the .at()
  expectedSmootherValues.insert(1,optimalValues.at<Pose3>(1));

  // Check
  CHECK(assert_equal(expectedSmootherFactors, actualSmootherFactors, 1e-6));
  CHECK(assert_equal(expectedSmootherValues, actualSmootherValues, 1e-6));

  // at this point the filter contains: nodes 2 3 4 and factors 3 4 5 + marginal on 2
  Values optimalValues2 = BatchOptimize(filter.getFactors(),filter.getLinearizationPoint(),1);

  FastList<Key> keysToMove2;
  keysToMove2.push_back(2);
  newFactors.resize(0);
  newValues.clear();
  // we add factors to the filter while marginalizing node 1
  filter.update(newFactors, newValues, keysToMove2);


  // At the beginning the smoother is empty
  NonlinearFactorGraph smootherSummarization2;
  Values smootherSeparatorValues2;

  // ------------------------------------------------------------------------------
  // We fake the computation of the smoother separator
  // currently the smoother contains factor 1 and 2 and node 1 and 2

  NonlinearFactorGraph partialGraph;
  partialGraph.add(factor1);
  partialGraph.add(factor2);

  // we also assume that the smoother received an extra factor (e.g., a prior on 1)
  partialGraph.add(factor1);

  Values partialValues;
  // Batch optimization updates all linearization points but the ones of the separator
  // In this case, we start with no separator (everything is in the filter), therefore,
  // we update all linearization point
  partialValues.insert(2, optimalValues.at(2)); //<-- does not actually exist
  //The linearization point of 1 is controlled by the smoother and
  // we are artificially setting that to something different to what was in the filter
  partialValues.insert(1, Pose3().compose(poseError.inverse()));

  FastList<Key> keysToMarginalize;
  keysToMarginalize.push_back(1);

  smootherSummarization2 = CalculateMarginals(partialGraph, partialValues, keysToMarginalize);
  smootherSeparatorValues2.insert(2, partialValues.at(2));

  // ------------------------------------------------------------------------------
  // Synchronize
  // This is only an information compression/exchange: to actually incorporate the info we should call update
  NonlinearFactorGraph actualSmootherFactors2, actualFilterSummarization2;
  Values actualSmootherValues2, actualFilterSeparatorValues2;
  filter.presync();
  filter.synchronize(smootherSummarization2, smootherSeparatorValues2);
  filter.getSmootherFactors(actualSmootherFactors2, actualSmootherValues2);
  filter.getSummarizedFactors(actualFilterSummarization2, actualFilterSeparatorValues2);
  filter.postsync();

  NonlinearFactorGraph expectedSmootherFactors2;
  expectedSmootherFactors2.add(factor3);
  expectedSmootherFactors2.add(factor4);

  Values expectedSmootherValues2;
  expectedSmootherValues2.insert(2, optimalValues.at(2));

  // Check
  CHECK(assert_equal(expectedSmootherFactors2, actualSmootherFactors2, 1e-6));
  CHECK(assert_equal(expectedSmootherValues2, actualSmootherValues2, 1e-6));


  //   In this example the smoother contains a between factor and a prior factor
  //   COMPUTE SUMMARIZATION ON THE FILTER SIDE
  // ------------------------------------------------------------------------------
  // This cannot be nonempty for the first call to synchronize
  NonlinearFactorGraph partialGraphFilter;
  partialGraphFilter.add(factor5);


  Values partialValuesFilter;
  partialValuesFilter.insert(3, optimalValues2.at(3));
  partialValuesFilter.insert(4, optimalValues2.at(4));

  FastList<Key> keysToMarginalize2;
  keysToMarginalize2.push_back(4);

  NonlinearFactorGraph expectedFilterSummarization2 = CalculateMarginals(partialGraphFilter, partialValuesFilter, keysToMarginalize2);
  Values expectedFilterSeparatorValues2;
  expectedFilterSeparatorValues2.insert(3, optimalValues2.at(3));

  CHECK(assert_equal(expectedFilterSummarization2, actualFilterSummarization2, 1e-6));
  CHECK(assert_equal(expectedFilterSeparatorValues2, actualFilterSeparatorValues2, 1e-6));

  // Now we should check that the smooother summarization on the old separator is correctly propagated
  // on the new separator by the filter
  NonlinearFactorGraph partialGraphTransition;
  partialGraphTransition.add(factor3);
  partialGraphTransition.add(factor4);
  partialGraphTransition.push_back(smootherSummarization2);

  Values partialValuesTransition;
  partialValuesTransition.insert(2,optimalValues.at(2));
  partialValuesTransition.insert(3,optimalValues2.at(3));

  FastList<Key> keysToMarginalize3;
  keysToMarginalize3.push_back(2);

  NonlinearFactorGraph expectedFilterGraph;

  // The assert equal will check if the expected and the actual graphs are the same, taking into account
  // orders of the factors, and empty factors:
  // in the filter we originally had 5 factors, and by marginalizing 1 and 2 we got rid of factors 1 2 3 4,
  // therefore in the expected Factor we should include 4 empty factors.
  // Note that the unit test will fail also if we change the order of the factors, due to the definition of assert_equal
  NonlinearFactor::shared_ptr factorEmpty;
  expectedFilterGraph.push_back(factorEmpty);
  expectedFilterGraph.push_back(factorEmpty);
  expectedFilterGraph.push_back(factorEmpty);
  expectedFilterGraph.push_back(factorEmpty);
  expectedFilterGraph.add(factor5);
  expectedFilterGraph.push_back(CalculateMarginals(partialGraphTransition, partialValuesTransition, keysToMarginalize3));

  NonlinearFactorGraph actualFilterGraph;
  actualFilterGraph = filter.getFactors();

  CHECK(assert_equal(expectedFilterGraph, actualFilterGraph, 1e-6));
}


///* ************************************************************************* */
TEST( ConcurrentBatchFilter, CalculateMarginals_1 )
{
  // We compare the manual computation of the linear marginals from a factor graph, with the function CalculateMarginals
  NonlinearFactor::shared_ptr factor1(new PriorFactor<Pose3>(1, poseInitial, noisePrior));
  NonlinearFactor::shared_ptr factor2(new BetweenFactor<Pose3>(1, 2, poseOdometry, noiseOdometery));
  NonlinearFactor::shared_ptr factor3(new PriorFactor<Pose3>(2, poseInitial, noisePrior));
  NonlinearFactor::shared_ptr factor4(new BetweenFactor<Pose3>(2, 3, poseOdometry, noiseOdometery));

  NonlinearFactorGraph factorGraph;
  factorGraph.add(factor1);
  factorGraph.add(factor2);
  factorGraph.add(factor3);
  factorGraph.add(factor4);

  Values newValues;
  Pose3 value1 = Pose3().compose(poseError);
  Pose3 value2 = value1.compose(poseOdometry).compose(poseError);
  Pose3 value3 = value2.compose(poseOdometry).compose(poseError);

  newValues.insert(1, value1);
  newValues.insert(2, value2);
  newValues.insert(3, value3);

  // We first manually
  // Create an ordering
  Ordering ordering;
  ordering.push_back(1);
  ordering.push_back(2);
  ordering.push_back(3);

  GaussianFactorGraph linearFactorGraph = *factorGraph.linearize(newValues, ordering);

  // Create the set of marginalizable variables
  std::vector<Index> linearIndices;
  linearIndices.push_back(ordering.at(1));

  std::pair<GaussianConditional::shared_ptr, GaussianFactorGraph> result = linearFactorGraph.eliminate(linearIndices, EliminateCholesky);

  NonlinearFactorGraph expectedMarginals;
  BOOST_FOREACH(const GaussianFactor::shared_ptr& factor, result.second) {
    expectedMarginals.add(LinearContainerFactor(factor, ordering, newValues));

  }

  FastList<Key> keysToMarginalize;
  keysToMarginalize.push_back(1);
  NonlinearFactorGraph actualMarginals;
  actualMarginals = CalculateMarginals(factorGraph, newValues, keysToMarginalize);

  // Check
  CHECK(assert_equal(expectedMarginals, actualMarginals, 1e-6));
}

///* ************************************************************************* */
TEST( ConcurrentBatchFilter, CalculateMarginals_2 )
{
  // We compare the manual computation of the linear marginals from a factor graph, with the function CalculateMarginals
  NonlinearFactor::shared_ptr factor1(new PriorFactor<Pose3>(1, poseInitial, noisePrior));
  NonlinearFactor::shared_ptr factor2(new BetweenFactor<Pose3>(1, 2, poseOdometry, noiseOdometery));
  NonlinearFactor::shared_ptr factor3(new PriorFactor<Pose3>(2, poseInitial, noisePrior));
  NonlinearFactor::shared_ptr factor4(new BetweenFactor<Pose3>(2, 3, poseOdometry, noiseOdometery));

  NonlinearFactorGraph factorGraph;
  factorGraph.add(factor1);
  factorGraph.add(factor2);
  factorGraph.add(factor3);
  factorGraph.add(factor4);

  Values newValues;
  Pose3 value1 = Pose3().compose(poseError);
  Pose3 value2 = value1.compose(poseOdometry).compose(poseError);
  Pose3 value3 = value2.compose(poseOdometry).compose(poseError);

  newValues.insert(1, value1);
  newValues.insert(2, value2);
  newValues.insert(3, value3);

  // We first manually
  // Create an ordering
  Ordering ordering;
  ordering.push_back(1);
  ordering.push_back(2);
  ordering.push_back(3);

  GaussianFactorGraph linearFactorGraph = *factorGraph.linearize(newValues, ordering);

  // Create the set of marginalizable variables
  std::vector<Index> linearIndices;
  linearIndices.push_back(ordering.at(1));
  linearIndices.push_back(ordering.at(2));

  std::pair<GaussianConditional::shared_ptr, GaussianFactorGraph> result = linearFactorGraph.eliminate(linearIndices, EliminateCholesky);

  NonlinearFactorGraph expectedMarginals;
  BOOST_FOREACH(const GaussianFactor::shared_ptr& factor, result.second) {
    expectedMarginals.add(LinearContainerFactor(factor, ordering, newValues));

  }

  FastList<Key> keysToMarginalize;
  keysToMarginalize.push_back(1);
  keysToMarginalize.push_back(2);
  NonlinearFactorGraph actualMarginals;
  actualMarginals = CalculateMarginals(factorGraph, newValues, keysToMarginalize);

  // Check
  CHECK(assert_equal(expectedMarginals, actualMarginals, 1e-6));
}

/* ************************************************************************* */
int main() { TestResult tr; return TestRegistry::runAllTests(tr);}
/* ************************************************************************* */<|MERGE_RESOLUTION|>--- conflicted
+++ resolved
@@ -23,15 +23,10 @@
 #include <gtsam/nonlinear/LevenbergMarquardtOptimizer.h>
 #include <gtsam/nonlinear/NonlinearFactorGraph.h>
 #include <gtsam/nonlinear/LinearContainerFactor.h>
+#include <gtsam/nonlinear/Ordering.h>
 #include <gtsam/nonlinear/Values.h>
 #include <gtsam/nonlinear/Symbol.h>
-<<<<<<< HEAD
-#include <gtsam/linear/GaussianFactorGraph.h>
-#include <gtsam/inference/Ordering.h>
-#include <gtsam/inference/Key.h>
-=======
 #include <gtsam/nonlinear/Key.h>
->>>>>>> f41d4b87
 #include <gtsam/inference/JunctionTree.h>
 #include <gtsam/geometry/Pose3.h>
 #include <gtsam/base/TestableAssertions.h>
@@ -76,18 +71,6 @@
     KeysToKeep.erase(key);
   } // we removed the keys that we have to marginalize
 
-<<<<<<< HEAD
-  // Linearize each factor graph
-  GaussianFactorGraph expectedGaussian;
-  BOOST_FOREACH(const NonlinearFactor::shared_ptr& factor, expected) {
-    if(factor)
-      expectedGaussian.push_back( factor->linearize(theta) );
-  }
-  GaussianFactorGraph actualGaussian;
-  BOOST_FOREACH(const NonlinearFactor::shared_ptr& factor, actual) {
-    if(factor)
-      actualGaussian.push_back( factor->linearize(theta) );
-=======
   Ordering ordering;
   BOOST_FOREACH(Key key, keysToMarginalize) {
     ordering.push_back(key);
@@ -109,7 +92,6 @@
   NonlinearFactorGraph LinearContainerForGaussianMarginals;
   BOOST_FOREACH(const GaussianFactor::shared_ptr& factor, marginal.second) {
     LinearContainerForGaussianMarginals.add(LinearContainerFactor(factor, ordering, linPoint));
->>>>>>> f41d4b87
   }
   return LinearContainerForGaussianMarginals;
 }
@@ -629,11 +611,7 @@
 }
 
 /* ************************************************************************* */
-<<<<<<< HEAD
-TEST( ConcurrentBatchFilter, synchronize )
-=======
 TEST( ConcurrentBatchFilter, synchronize_3 )
->>>>>>> f41d4b87
 {
   // Create a set of optimizer parameters
   LevenbergMarquardtParams parameters;
